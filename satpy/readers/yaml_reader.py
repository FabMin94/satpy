#!/usr/bin/env python
# -*- coding: utf-8 -*-
# Copyright (c) 2016, 2017.

# Author(s):

#   Martin Raspaud <martin.raspaud@smhi.se>

# This file is part of satpy.

# satpy is free software: you can redistribute it and/or modify it under the
# terms of the GNU General Public License as published by the Free Software
# Foundation, either version 3 of the License, or (at your option) any later
# version.

# satpy is distributed in the hope that it will be useful, but WITHOUT ANY
# WARRANTY; without even the implied warranty of MERCHANTABILITY or FITNESS FOR
# A PARTICULAR PURPOSE.  See the GNU General Public License for more details.

# You should have received a copy of the GNU General Public License along with
# satpy.  If not, see <http://www.gnu.org/licenses/>.

# New stuff

import glob
import itertools
import logging
import numbers
import os
from abc import ABCMeta, abstractmethod, abstractproperty
from collections import deque, namedtuple
from fnmatch import fnmatch

import numpy as np
import six
import yaml

<<<<<<< HEAD
import xarray as xr
=======
>>>>>>> e814df5b
from pyresample.geometry import StackedAreaDefinition, SwathDefinition
from satpy.config import recursive_dict_update
from satpy.dataset import DATASET_KEYS, Dataset, DatasetID
from satpy.readers import DatasetDict
from satpy.readers.helper_functions import get_area_slices, get_sub_area
from trollsift.parser import globify, parse

logger = logging.getLogger(__name__)

Shuttle = namedtuple('Shuttle', ['data', 'mask', 'info'])


def listify_string(something):
    """Takes *something* and make it a list.

    *something* is either a list of strings or a string, in which case the
    function returns a list containing the string.
    If *something* is None, an empty list is returned.
    """
    if isinstance(something, (str, six.text_type)):
        return [something]
    elif something is not None:
        return list(something)
    else:
        return list()


def get_filebase(path, pattern):
    """Get the end of *path* of same length as *pattern*."""
    # A pattern can include directories
    tail_len = len(pattern.split(os.path.sep))
    return os.path.join(*path.split(os.path.sep)[-tail_len:])


def match_filenames(filenames, pattern):
    """Get the filenames matching *pattern*."""
    matching = []

    for filename in filenames:
        if fnmatch(get_filebase(filename, pattern), globify(pattern)):
            matching.append(filename)

    return matching


class AbstractYAMLReader(six.with_metaclass(ABCMeta, object)):
    __metaclass__ = ABCMeta

    def __init__(self,
                 config_files,
                 start_time=None,
                 end_time=None,
                 area=None):
        self.config = {}
        self._start_time = start_time
        self._end_time = end_time
        self._area = area
        self.config_files = config_files
        for config_file in config_files:
            with open(config_file) as fd:
                self.config = recursive_dict_update(self.config, yaml.load(fd))

        self.info = self.config['reader']
        self.name = self.info['name']
        self.file_patterns = []
        for file_type, filetype_info in self.config['file_types'].items():
            filetype_info.setdefault('file_type', file_type)
            # correct separator if needed
            file_patterns = [os.path.join(*pattern.split('/'))
                             for pattern in filetype_info['file_patterns']]
            self.file_patterns.extend(file_patterns)

        if not isinstance(self.info['sensors'], (list, tuple)):
            self.info['sensors'] = [self.info['sensors']]
        self.sensor_names = self.info['sensors']
        self.datasets = self.config.get('datasets', {})
        self.info['filenames'] = []
        self.ids = {}
        self.load_ds_ids_from_config()

    @property
    def all_dataset_ids(self):
        return self.ids.keys()

    @property
    def all_dataset_names(self):
        # remove the duplicates from various calibration and resolutions
        return set(ds_id.name for ds_id in self.all_dataset_ids)

    @property
    def available_dataset_ids(self):
        logger.warning(
            "Available datasets are unknown, returning all datasets...")
        return self.all_dataset_ids

    @property
    def available_dataset_names(self):
        return (ds_id.name for ds_id in self.available_dataset_ids)

    @abstractproperty
    def start_time(self):
        """Start time of the reader."""

    @abstractproperty
    def end_time(self):
        """End time of the reader."""

    @abstractmethod
    def load(self, dataset_keys):
        """Load *dataset_keys*."""

    def supports_sensor(self, sensor):
        """Check if *sensor* is supported.

        Returns True is *sensor* is None.
        """
        if sensor and not (set(self.info.get("sensors")) &
                           set(listify_string(sensor))):
            return False
        else:
            return True

    def select_files_from_directory(self, directory=None):
        """Find files for this reader in *directory*.

        If directory is None or '', look in the current directory.
        """
        filenames = []
        if directory is None:
            directory = ''
        for pattern in self.file_patterns:
            matching = glob.iglob(os.path.join(directory, globify(pattern)))
            filenames.extend(matching)
        return filenames

    def select_files_from_pathnames(self, filenames):
        """Select the files from *filenames* this reader can handle."""
        selected_filenames = []

        for pattern in self.file_patterns:
            matching = match_filenames(filenames, pattern)
            selected_filenames.extend(matching)
        if len(selected_filenames) == 0:
            logger.warning("No filenames found for reader: %s", self.name)

        return selected_filenames

    def get_ds_ids_by_wavelength(self, wavelength, ids=None):
        """Get the dataset ids matching a given a *wavelength*."""
        if ids is None:
            ids = self.ids
        if isinstance(wavelength, (tuple, list)):
            datasets = [ds for ds in ids
                        if ds.wavelength == tuple(wavelength)]
        else:
            datasets = [ds for ds in ids if ds.wavelength
                        and ds.wavelength[0] <= wavelength <= ds.wavelength[2]]
            datasets = sorted(datasets,
                              key=lambda ch: abs(ch.wavelength[1] - wavelength))
        if not datasets:
            raise KeyError("Can't find any projectable at %sum" %
                           str(wavelength))

        return datasets

    def get_ds_ids_by_id(self, dsid, ids=None):
        """Get the dataset ids matching a given a dataset id."""
        if ids is None:
            ids = self.ids.keys()
        for key in DATASET_KEYS:
            value = getattr(dsid, key)
            if value is None or (key == 'modifiers' and not value):
                # filter everything else except modifiers if it isn't
                # specified (None or tuple())
                continue
            if key == "wavelength":
                ids = self.get_ds_ids_by_wavelength(dsid.wavelength, ids)
            else:
                ids = [ds_id for ds_id in ids if value == getattr(ds_id, key)]
        if len(ids) == 0:
            raise KeyError(
                "Can't find any projectable matching '{}'".format(dsid))
        return ids

    def get_ds_ids_by_name(self, name, ids=None):
        """Get the datasets ids by *name*."""
        if ids is None:
            ids = self.ids
        datasets = [ds_id for ds_id in ids if ds_id.name == name]
        if not datasets:
            raise KeyError("Can't find any projectable called '{}'".format(
                name))

        return datasets

    @staticmethod
    def dfilter_from_key(dfilter, key):
        """Create a dataset filter from a *key*."""
        if dfilter is None:
            dfilter = {}
        else:
            dfilter = dfilter.copy()
        for attr in ['calibration', 'polarization', 'resolution']:
            dfilter[attr] = dfilter.get(attr) or getattr(key, attr, None)
        # modifiers default is an empty tuple so handle it specially
        dfilter['modifiers'] = dfilter.get('modifiers',
                                           getattr(key, 'modifiers', None) or None)

        for attr in ['calibration', 'polarization', 'resolution']:
            if (dfilter[attr] is not None
                    and not isinstance(dfilter[attr], (list, tuple, set))):
                dfilter[attr] = [dfilter[attr]]
        return dfilter

    @staticmethod
    def _get_best_calibration(calibration):
        # default calibration choices
        if calibration is None:
            calibration = ["brightness_temperature", "reflectance", 'radiance',
                           'counts']
        else:
            calibration = [x
                           for x in ["brightness_temperature", "reflectance",
                                     "radiance", "counts"] if x in calibration]
        return calibration

    def _ds_ids_with_best_calibration(self, datasets, calibration):
        """Get the datasets with the best available calibration."""

        calibrations = self._get_best_calibration(calibration)

        new_datasets = []

        for cal in calibrations:
            for ds_id in datasets:
                if ds_id.calibration == cal:
                    new_datasets.append(ds_id)
        for ds_id in datasets:
            if (ds_id not in new_datasets and
                    (ds_id.calibration is None and calibration is None)):
                new_datasets.append(ds_id)
        return new_datasets

    def _ds_ids_from_any_key(self, key):
        """Return a dataset ids from any type of key."""
        if isinstance(key, numbers.Number):
            datasets = self.get_ds_ids_by_wavelength(key)
        elif isinstance(key, DatasetID):
            datasets = self.get_ds_ids_by_id(key)
        else:
            datasets = self.get_ds_ids_by_name(key)

        return datasets

    def filter_ds_ids(self, dataset_ids, dfilter):
        """Filter *dataset_ids* based on *dfilter*."""
        for attr in ['resolution', 'polarization']:
            if dfilter.get(attr) is not None:
                dataset_ids = [ds_id for ds_id in dataset_ids
                               if getattr(ds_id, attr) in dfilter[attr]]

        calibration = dfilter.get('calibration')
        dataset_ids = self._ds_ids_with_best_calibration(dataset_ids,
                                                         calibration)

        if dfilter.get('modifiers') is not None:
            dataset_ids = [ds_id for ds_id in dataset_ids
                           if ds_id.modifiers == dfilter['modifiers']]

        return dataset_ids

    def get_dataset_key(self, key, dfilter=None, aslist=False):
        """Get the fully qualified dataset id corresponding to *key*.

        Can be either by name or centerwavelength. If `key` is a `DatasetID`
        object its name is searched if it exists, otherwise its wavelength is
        used.
        """
        datasets = self._ds_ids_from_any_key(key)

        dfilter = self.dfilter_from_key(dfilter, key)

        datasets = self.filter_ds_ids(datasets, dfilter)

        if not datasets:
            raise KeyError("Can't find any projectable matching '{}'".format(
                str(key)))
        if aslist:
            return datasets
        else:
            return datasets[0]

    def load_ds_ids_from_config(self):
        """Get the dataset ids from the config."""
        ids = []
        for dataset in self.datasets.values():
            # Build each permutation/product of the dataset
            id_kwargs = []
            for key in DATASET_KEYS:
                val = dataset.get(key)
                if key in ["wavelength", "modifiers"] and isinstance(val,
                                                                     list):
                    # special case: wavelength can be [min, nominal, max]
                    # but is still considered 1 option
                    # it also needs to be a tuple so it can be used in
                    # a dictionary key (DatasetID)
                    id_kwargs.append((tuple(val), ))
                elif key == "modifiers" and val is None:
                    # empty modifiers means no modifiers applied
                    id_kwargs.append((tuple(), ))
                elif isinstance(val, (list, tuple, set)):
                    # this key has multiple choices
                    # (ex. 250 meter, 500 meter, 1000 meter resolutions)
                    id_kwargs.append(val)
                elif isinstance(val, dict):
                    id_kwargs.append(val.keys())
                else:
                    # this key only has one choice so make it a one
                    # item iterable
                    id_kwargs.append((val, ))
            for id_params in itertools.product(*id_kwargs):
                dsid = DatasetID(*id_params)
                ids.append(dsid)

                # create dataset infos specifically for this permutation
                ds_info = dataset.copy()
                for key in DATASET_KEYS:
                    if isinstance(ds_info.get(key), dict):
                        ds_info.update(ds_info[key][getattr(dsid, key)])
                    # this is important for wavelength which was converted
                    # to a tuple
                    ds_info[key] = getattr(dsid, key)
                self.ids[dsid] = ds_info

        return ids


class FileYAMLReader(AbstractYAMLReader):

    """Implementation of the YAML reader."""

    def __init__(self,
                 config_files,
                 start_time=None,
                 end_time=None,
                 area=None,
                 filter_filenames=True,
                 metadata=None,
                 **kwargs):
        super(FileYAMLReader, self).__init__(config_files,
                                             start_time=start_time,
                                             end_time=end_time,
                                             area=area)

        self.file_handlers = {}
        self.filter_filenames = self.info.get('filter_filenames',
                                              filter_filenames)
        self.reader_kwargs = kwargs
        self.metadata = metadata

    @property
    def available_dataset_ids(self):
        for ds_id in self.all_dataset_ids:
            fts = self.ids[ds_id]["file_type"]
            if isinstance(fts, str) and fts in self.file_handlers:
                yield ds_id
            elif any(ft in self.file_handlers for ft in fts):
                yield ds_id

    @property
    def start_time(self):
        if not self.file_handlers:
            raise RuntimeError("Start time unknown until files are selected")
        return min(x[0].start_time for x in self.file_handlers.values())

    @property
    def end_time(self):
        if not self.file_handlers:
            raise RuntimeError("End time unknown until files are selected")
        return max(x[-1].end_time for x in self.file_handlers.values())

    def check_file_covers_area(self, file_handler):
        """Checks if the file covers the current area.

        If the file doesn't provide any bounding box information or self._area
        is None, the check returns True.
        """
        if self._area:
            from trollsched.boundary import AreaDefBoundary, Boundary
            from satpy.resample import get_area_def
            try:
                gbb = Boundary(*file_handler.get_bounding_box())
            except NotImplementedError:
                pass
            else:
                abb = AreaDefBoundary(get_area_def(self._area), frequency=1000)

                intersection = gbb.contour_poly.intersection(abb.contour_poly)
                if not intersection:
                    return False
        return True

    def find_required_filehandlers(self, requirements, filename_info):
        """Find the necessary fhs for the current filehandler.

        We assume here requirements are available.
        """
        req_fh = []
        if requirements:
            for requirement in requirements:
                for fhd in self.file_handlers[requirement]:
                    # FIXME: Isn't this super wasteful? filename_info.items()
                    # every iteration?
                    if (all(item in filename_info.items()
                            for item in fhd.filename_info.items())):
                        req_fh.append(fhd)
                        break
                else:
                    raise RuntimeError('No matching file in ' + requirement)
                    # break everything and continue to next
                    # filetype!
        return req_fh

    def sorted_filetype_items(self):
        """Sort the instance's filetypes in using order."""
        processed_types = []
        file_type_items = deque(self.config['file_types'].items())
        while len(file_type_items):
            filetype, filetype_info = file_type_items.popleft()

            requirements = filetype_info.get('requires')
            if requirements is not None:
                # requirements have not been processed yet -> wait
                missing = [req for req in requirements
                           if req not in processed_types]
                if missing:
                    file_type_items.append((filetype, filetype_info))
                    continue

            processed_types.append(filetype)
            yield filetype, filetype_info

    @staticmethod
    def filename_items_for_filetype(filenames, filetype_info):
        """Iterator over the filenames matching *filetype_info*."""
        for pattern in filetype_info['file_patterns']:
            for filename in match_filenames(filenames, pattern):
                try:
                    filename_info = parse(
                        pattern, get_filebase(filename, pattern))
                except ValueError:
                    logger.debug("Can't parse %s with %s.", filename, pattern)
                    continue

                yield filename, filename_info

    def new_filehandler_instances(self, filetype_info, filename_items):
        """Generate new filehandler instances."""
        requirements = filetype_info.get('requires')
        filetype_cls = filetype_info['file_reader']
        for filename, filename_info in filename_items:
            try:
                req_fh = self.find_required_filehandlers(requirements,
                                                         filename_info)
            except RuntimeError:
                logger.warning("Can't find requirements for %s", filename)
                continue
            except KeyError:
                logger.warning("Missing requirements for %s", filename)
                continue

            yield filetype_cls(filename, filename_info, filetype_info, *req_fh)

    def filter_fh_by_time(self, filehandlers):
        """Filter out filehandlers outside the desired time_range."""
        for filehandler in filehandlers:
            if self._start_time and filehandler.end_time < self._start_time:
                continue
            if self._end_time and filehandler.start_time > self._end_time:
                continue
            yield filehandler

    def filter_filenames_by_info(self, filename_items):
        """Filter out file using metadata from the filenames.

        Currently only uses start and end time. If only start time is available
        from the filename, keep all the filename that have a start time before
        the requested end time.
        """
        for filename, filename_info in filename_items:
            fstart = filename_info.get('start_time')
            fend = filename_info.get('end_time')
            if fend and not fstart:
                fstart = fend
            if fend and fend < fstart:
                # correct for filenames with 1 date and 2 times
                fend = fend.replace(year=fstart.year,
                                    month=fstart.month,
                                    day=fstart.day)
            if self._start_time and fend and fend < self._start_time:
                continue
            if self._end_time and fstart > self._end_time:
                continue
            yield filename, filename_info

    def filter_fh_by_area(self, filehandlers):
        """Filter out filehandlers outside the desired area."""
        for filehandler in filehandlers:
            if self.check_file_covers_area(filehandler):
                yield filehandler

    def filter_fh_by_metadata(self, filehandlers):
        """Filter out filehandlers using provide metadata."""

        for filehandler in filehandlers:
            if self.metadata is None:
                yield filehandler
                continue
            for key, val in self.metadata.items():
                if (key in filehandler.metadata and
                        val != filehandler.metadata[key]):
                    break
            else:
                yield filehandler

    @staticmethod
    def apply_filters(iterator, *filters):
        """Apply filters on an iterator."""
        result = iterator
        for filt in filters:
            result = filt(result)
        return result

    def new_filehandlers_for_filetype(self, filetype_info, filenames):
        """Create filehandlers for a given filetype."""
        filename_iter = self.filename_items_for_filetype(filenames,
                                                         filetype_info)
        if self.filter_filenames and self._start_time or self._end_time:
            filename_iter = self.filter_filenames_by_info(filename_iter)
        filehandler_iter = self.new_filehandler_instances(filetype_info,
                                                          filename_iter)
        filtered_iter = self.apply_filters(filehandler_iter,
                                           self.filter_fh_by_metadata,
                                           self.filter_fh_by_time,
                                           self.filter_fh_by_area)
        return list(filtered_iter)

    def create_filehandlers(self, filenames):
        """Organize the filenames into file types and create file handlers."""
        logger.debug("Assigning to %s: %s", self.info['name'], filenames)

        self.info.setdefault('filenames', []).extend(filenames)
        filename_set = set(filenames)

        for filetype, filetype_info in self.sorted_filetype_items():
            filehandlers = self.new_filehandlers_for_filetype(filetype_info,
                                                              filename_set)

            filename_set -= set([fhd.filename for fhd in filehandlers])
            if filehandlers:
                self.file_handlers[filetype] = sorted(
                    filehandlers,
                    key=lambda fhd: (fhd.start_time, fhd.filename))

    @staticmethod
    def get_shape_n_slices(all_shapes, xslice=slice(None), yslice=slice(None)):
        """Get the shape and slices to use."""
        # rows accumlate, columns stay the same
        overall_shape = [sum([x[0]
                              for x in all_shapes]), ] + all_shapes[0][1:]
        if xslice.start is not None and yslice.start is not None:
            slice_shape = [yslice.stop - yslice.start,
                           xslice.stop - xslice.start]
            overall_shape[0] = min(overall_shape[0], slice_shape[0])
            overall_shape[1] = min(overall_shape[1], slice_shape[1])
        elif len(overall_shape) == 1:
            yslice = slice(0, overall_shape[0])
        else:
            xslice = slice(0, overall_shape[1])
            yslice = slice(0, overall_shape[0])
        return overall_shape, xslice, yslice

    @staticmethod
    def _load_entire_dataset(dsid, ds_info, file_handlers, dim='y'):
        """Load the entire dataset as inplace loading isn't an option."""
        # can't optimize by using inplace loading
        projectables = []
        for fh in file_handlers:
            projectable = fh.get_dataset(dsid, ds_info)
            if projectable is not None:
                projectables.append(projectable)

        # Join them all together
        combined_info = file_handlers[0].combine_info(
            [p.attrs for p in projectables])
        #cls = ds_info.get("container", Dataset)
        # return cls(np.ma.vstack(projectables), **combined_info)
        if dim in projectables[0].dims:
            res = xr.concat(projectables, dim=dim)
            res.attrs = combined_info
            return res
        else:
            logger.info("Can't concatenate %s, passing on first item",
                        projectables[0].name)
            return projectables[0]

    def _load_sliced_dataset(self, dsid, ds_info, file_handlers, xslice, yslice,
                             dim='y'):
        """Load only a piece of the dataset."""
        # we can optimize
        cls = ds_info.get("container", Dataset)
        all_shapes = [list(fhd.get_shape(dsid, ds_info))
                      for fhd in file_handlers]
        overall_shape, xslice, yslice = self.get_shape_n_slices(all_shapes,
                                                                xslice,
                                                                yslice)

<<<<<<< HEAD
        slice_list = []

        out_info = {}
=======
        out_info = {'reader': self.name}
>>>>>>> e814df5b
        data = np.empty(overall_shape,
                        dtype=ds_info.get('dtype', np.float32))
        mask = np.ma.make_mask_none(overall_shape)

        offset = 0
        out_offset = 0
        failure = True
        for idx, fh in enumerate(file_handlers):
            segment_height = all_shapes[idx][0]
            # XXX: Does this work with masked arrays and subclasses of them?
            # Otherwise, have to send in separate data, mask, and info parameters to be filled in
            # TODO: Combine info in a sane way

            if (yslice.start >= offset + segment_height or
                    yslice.stop <= offset):
                offset += segment_height
                continue
            start = max(yslice.start - offset, 0)
            stop = min(yslice.stop - offset, segment_height)

            # shuttle = Shuttle(data[out_offset:out_offset + stop - start],
            #                   mask[out_offset:out_offset + stop - start],
            #                   out_info)

            kwargs = {}
            if stop - start != segment_height:
                kwargs['yslice'] = slice(start, stop)
            if (xslice.start is not None and
                    xslice.stop - xslice.start != all_shapes[idx][1]):
                kwargs['xslice'] = xslice

            try:
                slice_list.append(fh.get_dataset(dsid, ds_info, **kwargs))
                failure = False
            except KeyError:
                logger.warning(
                    "Failed to load {} from {}".format(dsid, fh), exc_info=True)
                #mask[out_offset:out_offset + stop - start] = True

            out_offset += stop - start
            offset += segment_height

        if failure:
            raise KeyError(
                "Could not load {} from any provided files".format(dsid))

        # out_info.pop('area', None)
        # return cls(data, mask=mask, copy=False, **out_info)

        res = xr.concat(slice_list, dim=dim)
        res.attrs = slice_list[-1].attrs
        return res

    def _load_dataset_data(self,
                           file_handlers,
                           dsid,
                           xslice=slice(None),
                           yslice=slice(None)):
        ds_info = self.ids[dsid]
        try:
            # Can we allow the file handlers to do inplace data writes?
            [list(fhd.get_shape(dsid, ds_info)) for fhd in file_handlers]
        except NotImplementedError:
            # FIXME: Is NotImplementedError included in Exception for all
            # versions of Python?
            proj = self._load_entire_dataset(dsid, ds_info, file_handlers)
        else:
            proj = self._load_sliced_dataset(dsid, ds_info, file_handlers,
                                             xslice, yslice)
        # FIXME: areas could be concatenated here
        # Update the metadata
        proj.attrs['start_time'] = file_handlers[0].start_time
        proj.attrs['end_time'] = file_handlers[-1].end_time

        return proj

    def _preferred_filetype(self, filetypes):
        """Get the preferred filetype out of the *filetypes* list.

        At the moment, it just returns the first filetype that has been loaded.
        """

        if not isinstance(filetypes, list):
            filetypes = [filetypes]

        # look through the file types and use the first one that we have loaded
        for filetype in filetypes:
            if filetype in self.file_handlers:
                return filetype
        return None

    def _load_area_def(self, dsid, file_handlers):
        """Load the area definition of *dsid*."""
        area_defs = [fh.get_area_def(dsid) for fh in file_handlers]
        area_defs = [area_def for area_def in area_defs
                     if area_def is not None]

        final_area = StackedAreaDefinition(*area_defs)
        return final_area.squeeze()

    def _get_coordinates_for_dataset_key(self, dsid):
        """Get the coordinate dataset keys for *dsid*."""
        ds_info = self.ids[dsid]
        cids = []

        for cinfo in ds_info.get('coordinates', []):
            if isinstance(cinfo, dict):
                cinfo['resolution'] = ds_info['resolution']
            else:
                # cid = self.get_dataset_key(cinfo)
                cinfo = {'name': cinfo, 'resolution': ds_info['resolution']}
            cid = DatasetID(**cinfo)
            cids.append(self.get_dataset_key(cid))

        return cids

    def _get_coordinates_for_dataset_keys(self, dsids):
        """Get all coordinates."""
        coordinates = {}
        for dsid in dsids:
            cids = self._get_coordinates_for_dataset_key(dsid)
            coordinates.setdefault(dsid, []).extend(cids)
        return coordinates

    def _get_file_handlers(self, dsid):
        """Get the file handler to load this dataset."""
        ds_info = self.ids[dsid]

        filetype = self._preferred_filetype(ds_info['file_type'])
        if filetype is None:
            logger.warning("Required file type '%s' not found or loaded for "
                           "'%s'", ds_info['file_type'], dsid.name)
        else:
            return self.file_handlers[filetype]

    def _make_area_from_coords(self, coords):
        """Create an apropriate area with the given *coords*."""
        if len(coords) == 2:
            lon_sn = coords[0].attrs.get('standard_name')
            lat_sn = coords[1].attrs.get('standard_name')
            if lon_sn == 'longitude' and lat_sn == 'latitude':

                sdef = SwathDefinition(*coords)
                sensor_str = sdef.name = '_'.join(self.info['sensors'])
                shape_str = '_'.join(map(str, coords[0].shape))
                sdef.name = "{}_{}_{}_{}".format(sensor_str, shape_str,
                                                 coords[0].attrs['name'],
                                                 coords[1].attrs['name'])
                return sdef
            else:
                raise ValueError(
                    'Coordinates info object missing standard_name key: ' +
                    str(coords))
        elif len(coords) != 0:
            raise NameError("Don't know what to do with coordinates " + str(
                coords))

    def _load_dataset_area(self, dsid, file_handlers, coords):
        """Get the area for *dsid*."""
        try:
            return self._load_area_def(dsid, file_handlers)
        except NotImplementedError:
            if any(x is None for x in coords):
                logger.warning(
                    "Failed to load coordinates for '{}'".format(dsid))
                return None

            area = self._make_area_from_coords(coords)
            if area is None:
                logger.debug("No coordinates found for %s", str(dsid))
            return area

    # TODO: move this out of here.
    def _get_slices(self, area):
        """Get the slices of raw data covering area.

        Args:
            area: the area to slice.

        Returns:
            slice_kwargs: kwargs to pass on to loading giving the span of the
                data to load.
            area: the trimmed area corresponding to the slices.
        """
        slice_kwargs = {}

        if area is not None and self._area is not None:
            try:
                slices = get_area_slices(area, self._area)
                area = get_sub_area(area, *slices)
                slice_kwargs['xslice'], slice_kwargs['yslice'] = slices
            except (NotImplementedError, AttributeError):
                logger.info("Cannot compute specific slice of data to load.")

        return slice_kwargs, area

    def _load_dataset_with_area(self, dsid, coords):
        """Loads *dsid* and it's area if available."""
        file_handlers = self._get_file_handlers(dsid)
        if not file_handlers:
            return

        area = self._load_dataset_area(dsid, file_handlers, coords)
        slice_kwargs, area = self._get_slices(area)

        try:
            ds = self._load_dataset_data(file_handlers, dsid, **slice_kwargs)
        except (KeyError, ValueError) as err:
            logger.exception("Could not load dataset '%s': %s", dsid, str(err))
            return None

        if area is not None:
            ds.attrs['area'] = area
        return ds

    def _load_ancillary_variables(self, datasets):
        """Load the ancillary variables of `datasets`."""
        all_av_ids = set()
        for dataset in datasets.values():
            av_ids = [self.get_dataset_key(key)
                      for key in dataset.attrs.get('ancillary_variables', [])]
            all_av_ids |= set(av_ids)
            dataset.attrs['ancillary_variables'] = av_ids
        all_av_ids = [av_id for av_id in all_av_ids if av_id not in datasets]
        if not all_av_ids:
            return
        av_ds = self.load(all_av_ids, datasets)
        for dataset in datasets.values():
            new_vars = []
            for av_id in dataset.attrs.get('ancillary_variables', []):
                new_vars.append(av_ds.get(av_id, av_id))
            dataset.attrs['ancillary_variables'] = new_vars
        datasets.update(av_ds)

    def load(self, dataset_keys, previous_datasets=None):
        """Load `dataset_keys`.

        If `previous_datasets` is provided, do not reload those."""
        all_datasets = previous_datasets or DatasetDict()
        datasets = DatasetDict()

        # Include coordinates in the list of datasets to load
        dsids = [self.get_dataset_key(ds_key) for ds_key in dataset_keys]
        coordinates = self._get_coordinates_for_dataset_keys(dsids)
        all_dsids = list(set().union(*coordinates.values())) + dsids

        for dsid in all_dsids:
            if dsid in all_datasets:
                pass
            coords = [all_datasets.get(cid, None)
                      for cid in coordinates.get(dsid, [])]
            ds = self._load_dataset_with_area(dsid, coords)
            if ds is not None:
                all_datasets[dsid] = ds
                if dsid in dsids:
                    datasets[dsid] = ds
        self._load_ancillary_variables(all_datasets)

        return datasets<|MERGE_RESOLUTION|>--- conflicted
+++ resolved
@@ -35,10 +35,7 @@
 import six
 import yaml
 
-<<<<<<< HEAD
 import xarray as xr
-=======
->>>>>>> e814df5b
 from pyresample.geometry import StackedAreaDefinition, SwathDefinition
 from satpy.config import recursive_dict_update
 from satpy.dataset import DATASET_KEYS, Dataset, DatasetID
@@ -104,17 +101,16 @@
         self.info = self.config['reader']
         self.name = self.info['name']
         self.file_patterns = []
-        for file_type, filetype_info in self.config['file_types'].items():
-            filetype_info.setdefault('file_type', file_type)
+        for file_type in self.config['file_types'].values():
             # correct separator if needed
             file_patterns = [os.path.join(*pattern.split('/'))
-                             for pattern in filetype_info['file_patterns']]
+                             for pattern in file_type['file_patterns']]
             self.file_patterns.extend(file_patterns)
 
         if not isinstance(self.info['sensors'], (list, tuple)):
             self.info['sensors'] = [self.info['sensors']]
         self.sensor_names = self.info['sensors']
-        self.datasets = self.config.get('datasets', {})
+        self.datasets = self.config['datasets']
         self.info['filenames'] = []
         self.ids = {}
         self.load_ds_ids_from_config()
@@ -385,19 +381,15 @@
                  start_time=None,
                  end_time=None,
                  area=None,
-                 filter_filenames=True,
-                 metadata=None,
-                 **kwargs):
+                 filter_filenames=True, **kwargs):
         super(FileYAMLReader, self).__init__(config_files,
                                              start_time=start_time,
                                              end_time=end_time,
                                              area=area)
 
         self.file_handlers = {}
-        self.filter_filenames = self.info.get('filter_filenames',
-                                              filter_filenames)
-        self.reader_kwargs = kwargs
-        self.metadata = metadata
+        self.filter_filenames = self.info.get(
+            'filter_filenames', filter_filenames)
 
     @property
     def available_dataset_ids(self):
@@ -486,12 +478,7 @@
         """Iterator over the filenames matching *filetype_info*."""
         for pattern in filetype_info['file_patterns']:
             for filename in match_filenames(filenames, pattern):
-                try:
-                    filename_info = parse(
-                        pattern, get_filebase(filename, pattern))
-                except ValueError:
-                    logger.debug("Can't parse %s with %s.", filename, pattern)
-                    continue
+                filename_info = parse(pattern, get_filebase(filename, pattern))
 
                 yield filename, filename_info
 
@@ -524,23 +511,20 @@
     def filter_filenames_by_info(self, filename_items):
         """Filter out file using metadata from the filenames.
 
-        Currently only uses start and end time. If only start time is available
-        from the filename, keep all the filename that have a start time before
-        the requested end time.
+        Currently only uses start and end time.
         """
         for filename, filename_info in filename_items:
-            fstart = filename_info.get('start_time')
-            fend = filename_info.get('end_time')
-            if fend and not fstart:
-                fstart = fend
-            if fend and fend < fstart:
+            s = filename_info.get('start_time')
+            e = filename_info.get('end_time', s)
+            if e and not s:
+                s = e
+
+            if e < s:
                 # correct for filenames with 1 date and 2 times
-                fend = fend.replace(year=fstart.year,
-                                    month=fstart.month,
-                                    day=fstart.day)
-            if self._start_time and fend and fend < self._start_time:
+                e = e.replace(year=s.year, month=s.month, day=s.day)
+            if self._start_time and e < self._start_time:
                 continue
-            if self._end_time and fstart > self._end_time:
+            if self._end_time and s > self._end_time:
                 continue
             yield filename, filename_info
 
@@ -549,28 +533,6 @@
         for filehandler in filehandlers:
             if self.check_file_covers_area(filehandler):
                 yield filehandler
-
-    def filter_fh_by_metadata(self, filehandlers):
-        """Filter out filehandlers using provide metadata."""
-
-        for filehandler in filehandlers:
-            if self.metadata is None:
-                yield filehandler
-                continue
-            for key, val in self.metadata.items():
-                if (key in filehandler.metadata and
-                        val != filehandler.metadata[key]):
-                    break
-            else:
-                yield filehandler
-
-    @staticmethod
-    def apply_filters(iterator, *filters):
-        """Apply filters on an iterator."""
-        result = iterator
-        for filt in filters:
-            result = filt(result)
-        return result
 
     def new_filehandlers_for_filetype(self, filetype_info, filenames):
         """Create filehandlers for a given filetype."""
@@ -580,11 +542,9 @@
             filename_iter = self.filter_filenames_by_info(filename_iter)
         filehandler_iter = self.new_filehandler_instances(filetype_info,
                                                           filename_iter)
-        filtered_iter = self.apply_filters(filehandler_iter,
-                                           self.filter_fh_by_metadata,
-                                           self.filter_fh_by_time,
-                                           self.filter_fh_by_area)
-        return list(filtered_iter)
+        return [fhd
+                for fhd in self.filter_fh_by_area(self.filter_fh_by_time(
+                    filehandler_iter))]
 
     def create_filehandlers(self, filenames):
         """Organize the filenames into file types and create file handlers."""
@@ -656,13 +616,9 @@
                                                                 xslice,
                                                                 yslice)
 
-<<<<<<< HEAD
         slice_list = []
 
         out_info = {}
-=======
-        out_info = {'reader': self.name}
->>>>>>> e814df5b
         data = np.empty(overall_shape,
                         dtype=ds_info.get('dtype', np.float32))
         mask = np.ma.make_mask_none(overall_shape)
@@ -683,9 +639,6 @@
             start = max(yslice.start - offset, 0)
             stop = min(yslice.stop - offset, segment_height)
 
-            # shuttle = Shuttle(data[out_offset:out_offset + stop - start],
-            #                   mask[out_offset:out_offset + stop - start],
-            #                   out_info)
 
             kwargs = {}
             if stop - start != segment_height:
@@ -700,7 +653,6 @@
             except KeyError:
                 logger.warning(
                     "Failed to load {} from {}".format(dsid, fh), exc_info=True)
-                #mask[out_offset:out_offset + stop - start] = True
 
             out_offset += stop - start
             offset += segment_height
@@ -708,9 +660,6 @@
         if failure:
             raise KeyError(
                 "Could not load {} from any provided files".format(dsid))
-
-        # out_info.pop('area', None)
-        # return cls(data, mask=mask, copy=False, **out_info)
 
         res = xr.concat(slice_list, dim=dim)
         res.attrs = slice_list[-1].attrs
@@ -804,7 +753,6 @@
             lon_sn = coords[0].attrs.get('standard_name')
             lat_sn = coords[1].attrs.get('standard_name')
             if lon_sn == 'longitude' and lat_sn == 'latitude':
-
                 sdef = SwathDefinition(*coords)
                 sensor_str = sdef.name = '_'.join(self.info['sensors'])
                 shape_str = '_'.join(map(str, coords[0].shape))
