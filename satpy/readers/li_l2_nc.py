--- conflicted
+++ resolved
@@ -80,13 +80,8 @@
 import numpy as np
 import xarray as xr
 
-<<<<<<< HEAD
 from satpy.area_utils import get_area_def
-from satpy.readers.li_base_nc import LINCFileHandler
-=======
 from satpy.readers.core.li_nc import LINCFileHandler
-from satpy.resample import get_area_def
->>>>>>> bac27e45
 from satpy.utils import get_legacy_chunk_size
 
 logger = logging.getLogger(__name__)
