#!/usr/bin/env python
# -*- coding: utf-8 -*-
# Copyright (c) 2017-2019 Satpy developers
#
# This file is part of satpy.
#
# satpy is free software: you can redistribute it and/or modify it under the
# terms of the GNU General Public License as published by the Free Software
# Foundation, either version 3 of the License, or (at your option) any later
# version.
#
# satpy is distributed in the hope that it will be useful, but WITHOUT ANY
# WARRANTY; without even the implied warranty of MERCHANTABILITY or FITNESS FOR
# A PARTICULAR PURPOSE.  See the GNU General Public License for more details.
#
# You should have received a copy of the GNU General Public License along with
# satpy.  If not, see <http://www.gnu.org/licenses/>.
"""SEVIRI native format reader.

References:
    - `MSG Level 1.5 Native Format File Definition`_

.. _MSG Level 1.5 Native Format File Definition:
    https://www-cdn.eumetsat.int/files/2020-04/pdf_fg15_msg-native-format-15.pdf

"""

import logging
from datetime import datetime
import numpy as np

import xarray as xr
import dask.array as da

from satpy import CHUNK_SIZE

from pyresample import geometry

from satpy._compat import cached_property
from satpy.readers.file_handlers import BaseFileHandler
from satpy.readers.eum_base import (
    recarray2dict, get_service_mode, time_cds_short
)
from satpy.readers.seviri_base import (
    SEVIRICalibrationHandler, CHANNEL_NAMES, SATNUM, dec10216,
    VISIR_NUM_COLUMNS, VISIR_NUM_LINES, HRV_NUM_COLUMNS, HRV_NUM_LINES,
    create_coef_dict, pad_data_horizontally, pad_data_vertically,
    add_scanline_acq_time, get_cds_time, OrbitPolynomialFinder, get_satpos,
    NoValidOrbitParams
)
<<<<<<< HEAD
from satpy.readers.seviri_l1b_native_hdr import (GSDTRecords, native_header,
                                                 native_trailer)
from satpy.readers.utils import reduce_mda
=======
from satpy.readers.seviri_l1b_native_hdr import (
    GSDTRecords, get_native_header, native_trailer,
    DEFAULT_15_SECONDARY_PRODUCT_HEADER
)
>>>>>>> f6ed5d63
from satpy.readers._geos_area import get_area_definition, get_geos_area_naming

logger = logging.getLogger('native_msg')


class NativeMSGFileHandler(BaseFileHandler):
    """SEVIRI native format reader.

    **Calibration**

    See :mod:`satpy.readers.seviri_base`.

    **Padding channel data to full disk**

    By providing the `fill_disk` as True in the `reader_kwargs`, the channel is loaded
    as full disk, padded with no-data where necessary. This is especially useful for the
    HRV channel, but can also be used for RSS and ROI data. By default the original,
    unpadded, data are loaded::

        scene = satpy.Scene(filenames,
                            reader='seviri_l1b_native',
                            reader_kwargs={'fill_disk': False})

    **Metadata**

    See :mod:`satpy.readers.seviri_base`.

    """

    def __init__(self, filename, filename_info, filetype_info,
                 calib_mode='nominal', fill_disk=False, ext_calib_coefs=None,
                 mda_max_array_size=100):
        """Initialize the reader."""
        super(NativeMSGFileHandler, self).__init__(filename,
                                                   filename_info,
                                                   filetype_info)
        self.platform_name = None
        self.calib_mode = calib_mode
        self.ext_calib_coefs = ext_calib_coefs or {}
        self.fill_disk = fill_disk
        self.mda_max_array_size = mda_max_array_size

        # Declare required variables.
        self.header = {}
        self.mda = {}
        self.trailer = {}

        # Read header, prepare dask-array, read trailer and initialize image boundaries
        # Available channels are known only after the header has been read
        self.header_type = get_native_header(self._has_archive_header())
        self._read_header()
        self.dask_array = da.from_array(self._get_memmap(), chunks=(CHUNK_SIZE,))
        self._read_trailer()
        self.image_boundaries = ImageBoundaries(self.header, self.trailer, self.mda)

    def _has_archive_header(self):
        """Check whether the file includes an ASCII archive header."""
        ascii_startswith = b'FormatName                  : NATIVE'
        with open(self.filename, mode='rb') as istream:
            return istream.read(36) == ascii_startswith

    @property
    def start_time(self):
        """Read the repeat cycle start time from metadata."""
        return self.header['15_DATA_HEADER']['ImageAcquisition'][
            'PlannedAcquisitionTime']['TrueRepeatCycleStart']

    @property
    def end_time(self):
        """Read the repeat cycle end time from metadata."""
        return self.header['15_DATA_HEADER']['ImageAcquisition'][
            'PlannedAcquisitionTime']['PlannedRepeatCycleEnd']

    @staticmethod
    def _calculate_area_extent(center_point, north, east, south, west,
                               we_offset, ns_offset, column_step, line_step):
        # For Earth model 2 and full disk VISIR, (center_point - west - 0.5 + we_offset) must be -1856.5 .
        # See MSG Level 1.5 Image Data Format Description Figure 7 - Alignment and numbering of the non-HRV pixels.

        ll_c = (center_point - east + 0.5 + we_offset) * column_step
        ll_l = (north - center_point + 0.5 + ns_offset) * line_step
        ur_c = (center_point - west - 0.5 + we_offset) * column_step
        ur_l = (south - center_point - 0.5 + ns_offset) * line_step

        return (ll_c, ll_l, ur_c, ur_l)

    def _get_data_dtype(self):
        """Get the dtype of the file based on the actual available channels."""
        pkhrec = [
            ('GP_PK_HEADER', GSDTRecords.gp_pk_header),
            ('GP_PK_SH1', GSDTRecords.gp_pk_sh1)
        ]
        pk_head_dtype = np.dtype(pkhrec)

        def get_lrec(cols):
            lrec = [
                ("gp_pk", pk_head_dtype),
                ("version", np.uint8),
                ("satid", np.uint16),
                ("time", (np.uint16, 5)),
                ("lineno", np.uint32),
                ("chan_id", np.uint8),
                ("acq_time", time_cds_short),
                ("line_validity", np.uint8),
                ("line_rquality", np.uint8),
                ("line_gquality", np.uint8),
                ("line_data", (np.uint8, cols))
            ]

            return lrec

        # each pixel is 10-bits -> one line of data has 25% more bytes
        # than the number of columns suggest (10/8 = 1.25)
        visir_rec = get_lrec(int(self.mda['number_of_columns'] * 1.25))
        number_of_visir_channels = len(
            [s for s in self.mda['channel_list'] if not s == 'HRV'])
        drec = [('visir', (visir_rec, number_of_visir_channels))]

        if self.mda['available_channels']['HRV']:
            hrv_rec = get_lrec(int(self.mda['hrv_number_of_columns'] * 1.25))
            drec.append(('hrv', (hrv_rec, 3)))

        return np.dtype(drec)

    def _get_memmap(self):
        """Get the memory map for the SEVIRI data."""
        with open(self.filename) as fp:
            data_dtype = self._get_data_dtype()
            hdr_size = self.header_type.itemsize

            return np.memmap(fp, dtype=data_dtype,
                             shape=(self.mda['number_of_lines'],),
                             offset=hdr_size, mode="r")

    def _read_header(self):
        """Read the header info."""
        data = np.fromfile(self.filename,
                           dtype=self.header_type, count=1)

        self.header.update(recarray2dict(data))

        if '15_SECONDARY_PRODUCT_HEADER' not in self.header:
            # No archive header, that means we have a complete file
            # including all channels.
            self.header['15_SECONDARY_PRODUCT_HEADER'] = DEFAULT_15_SECONDARY_PRODUCT_HEADER

        data15hd = self.header['15_DATA_HEADER']
        sec15hd = self.header['15_SECONDARY_PRODUCT_HEADER']

        # Set the list of available channels:
        self.mda['available_channels'] = get_available_channels(self.header)
        self.mda['channel_list'] = [i for i in CHANNEL_NAMES.values()
                                    if self.mda['available_channels'][i]]

        self.platform_id = data15hd[
            'SatelliteStatus']['SatelliteDefinition']['SatelliteId']
        self.mda['platform_name'] = "Meteosat-" + SATNUM[self.platform_id]
        self.mda['offset_corrected'] = data15hd['GeometricProcessing'][
            'EarthModel']['TypeOfEarthModel'] == 2

        equator_radius = data15hd['GeometricProcessing'][
                             'EarthModel']['EquatorialRadius'] * 1000.
        north_polar_radius = data15hd[
                                 'GeometricProcessing']['EarthModel']['NorthPolarRadius'] * 1000.
        south_polar_radius = data15hd[
                                 'GeometricProcessing']['EarthModel']['SouthPolarRadius'] * 1000.
        polar_radius = (north_polar_radius + south_polar_radius) * 0.5
        ssp_lon = data15hd['ImageDescription'][
            'ProjectionDescription']['LongitudeOfSSP']

        self.mda['projection_parameters'] = {'a': equator_radius,
                                             'b': polar_radius,
                                             'h': 35785831.00,
                                             'ssp_longitude': ssp_lon}

        north = int(sec15hd['NorthLineSelectedRectangle']['Value'])
        east = int(sec15hd['EastColumnSelectedRectangle']['Value'])
        south = int(sec15hd['SouthLineSelectedRectangle']['Value'])
        west = int(sec15hd['WestColumnSelectedRectangle']['Value'])

        ncolumns = west - east + 1
        nrows = north - south + 1

        # check if the file has less rows or columns than
        # the maximum, if so it is a rapid scanning service
        # or region of interest file
        if (nrows < VISIR_NUM_LINES) or (ncolumns < VISIR_NUM_COLUMNS):
            self.mda['is_full_disk'] = False
        else:
            self.mda['is_full_disk'] = True

        # If the number of columns in the file is not divisible by 4,
        # UMARF will add extra columns to the file
        modulo = ncolumns % 4
        padding = 0
        if modulo > 0:
            padding = 4 - modulo
        cols_visir = ncolumns + padding

        # Check the VISIR calculated column dimension against
        # the header information
        cols_visir_hdr = int(sec15hd['NumberColumnsVISIR']['Value'])
        if cols_visir_hdr != cols_visir:
            logger.warning(
                "Number of VISIR columns from the header is incorrect!")
            logger.warning("Header: %d", cols_visir_hdr)
            logger.warning("Calculated: = %d", cols_visir)

        # HRV Channel - check if the area is reduced in east west
        # direction as this affects the number of columns in the file
        cols_hrv_hdr = int(sec15hd['NumberColumnsHRV']['Value'])
        if ncolumns < VISIR_NUM_COLUMNS:
            cols_hrv = cols_hrv_hdr
        else:
            cols_hrv = int(cols_hrv_hdr / 2)

        # self.mda represents the 16bit dimensions not 10bit
        self.mda['number_of_lines'] = int(sec15hd['NumberLinesVISIR']['Value'])
        self.mda['number_of_columns'] = cols_visir
        self.mda['hrv_number_of_lines'] = int(sec15hd["NumberLinesHRV"]['Value'])
        self.mda['hrv_number_of_columns'] = cols_hrv

    def _read_trailer(self):

        hdr_size = self.header_type.itemsize
        data_size = (self._get_data_dtype().itemsize *
                     self.mda['number_of_lines'])

        with open(self.filename) as fp:
            fp.seek(hdr_size + data_size)
            data = np.fromfile(fp, dtype=native_trailer, count=1)

        self.trailer.update(recarray2dict(data))

    def get_area_def(self, dataset_id):
        """Get the area definition of the band.

        In general, image data from one window/area is available. For the HRV channel in FES mode, however,
        data from two windows ('Lower' and 'Upper') are available. Hence, we collect lists of area-extents
        and corresponding number of image lines/columns. In case of FES HRV data, two area definitions are
        computed, stacked and squeezed. For other cases, the lists will only have one entry each, from which
        a single area definition is computed.

        Note that the AreaDefinition area extents returned by this function for Native data will be slightly
        different compared to the area extents returned by the SEVIRI HRIT reader.
        This is due to slightly different pixel size values when calculated using the data available in the files. E.g.
        for the 3 km grid:

        ``Native: data15hd['ImageDescription']['ReferenceGridVIS_IR']['ColumnDirGridStep'] == 3000.4031658172607``
        ``HRIT:                            np.deg2rad(2.**16 / pdict['lfac']) * pdict['h'] == 3000.4032785810186``

        This results in the Native 3 km full-disk area extents being approx. 20 cm shorter in each direction.

        The method for calculating the area extents used by the HRIT reader (CFAC/LFAC mechanism) keeps the
        highest level of numeric precision and is used as reference by EUM. For this reason, the standard area
        definitions defined in the `areas.yaml` file correspond to the HRIT ones.

        """
        pdict = {}
        pdict['a'] = self.mda['projection_parameters']['a']
        pdict['b'] = self.mda['projection_parameters']['b']
        pdict['h'] = self.mda['projection_parameters']['h']
        pdict['ssp_lon'] = self.mda['projection_parameters']['ssp_longitude']

        area_naming_input_dict = {'platform_name': 'msg',
                                  'instrument_name': 'seviri',
                                  'resolution': int(dataset_id['resolution'])
                                  }
        area_naming = get_geos_area_naming({**area_naming_input_dict,
                                            **get_service_mode('seviri', pdict['ssp_lon'])})

        pdict['a_name'] = area_naming['area_id']
        pdict['a_desc'] = area_naming['description']
        pdict['p_id'] = ""

        area_extent = self.get_area_extent(dataset_id)
        areas = list()
        for aex, nlines, ncolumns in zip(area_extent['area_extent'], area_extent['nlines'], area_extent['ncolumns']):
            pdict['nlines'] = nlines
            pdict['ncols'] = ncolumns
            areas.append(get_area_definition(pdict, aex))

        if len(areas) == 2:
            area = geometry.StackedAreaDefinition(areas[0], areas[1])
            area = area.squeeze()
        else:
            area = areas[0]

        return area

    def get_area_extent(self, dataset_id):
        """Get the area extent of the file.

        Until December 2017, the data is shifted by 1.5km SSP North and West against the nominal GEOS projection. Since
        December 2017 this offset has been corrected. A flag in the data indicates if the correction has been applied.
        If no correction was applied, adjust the area extent to match the shifted data.

        For more information see Section 3.1.4.2 in the MSG Level 1.5 Image Data Format Description. The correction
        of the area extent is documented in a `developer's memo <https://github.com/pytroll/satpy/wiki/
        SEVIRI-georeferencing-offset-correction>`_.
        """
        data15hd = self.header['15_DATA_HEADER']

        # check for Earth model as this affects the north-south and
        # west-east offsets
        # section 3.1.4.2 of MSG Level 1.5 Image Data Format Description
        earth_model = data15hd['GeometricProcessing']['EarthModel'][
            'TypeOfEarthModel']
        if earth_model == 2:
            ns_offset = 0
            we_offset = 0
        elif earth_model == 1:
            ns_offset = -0.5
            we_offset = 0.5
            if dataset_id['name'] == 'HRV':
                ns_offset = -1.5
                we_offset = 1.5
        else:
            raise NotImplementedError(
                'Unrecognised Earth model: {}'.format(earth_model)
            )

        if dataset_id['name'] == 'HRV':
            grid_origin = data15hd['ImageDescription']['ReferenceGridHRV']['GridOrigin']
            center_point = (HRV_NUM_COLUMNS / 2) - 2
            column_step = data15hd['ImageDescription']['ReferenceGridHRV']['ColumnDirGridStep'] * 1000.0
            line_step = data15hd['ImageDescription']['ReferenceGridHRV']['LineDirGridStep'] * 1000.0
            nlines_fulldisk = HRV_NUM_LINES
            ncolumns_fulldisk = HRV_NUM_COLUMNS
        else:
            grid_origin = data15hd['ImageDescription']['ReferenceGridVIS_IR']['GridOrigin']
            center_point = VISIR_NUM_COLUMNS / 2
            column_step = data15hd['ImageDescription']['ReferenceGridVIS_IR']['ColumnDirGridStep'] * 1000.0
            line_step = data15hd['ImageDescription']['ReferenceGridVIS_IR']['LineDirGridStep'] * 1000.0
            nlines_fulldisk = VISIR_NUM_LINES
            ncolumns_fulldisk = VISIR_NUM_COLUMNS

        # Calculations assume grid origin is south-east corner
        # section 7.2.4 of MSG Level 1.5 Image Data Format Description
        origins = {0: 'NW', 1: 'SW', 2: 'SE', 3: 'NE'}
        if grid_origin != 2:
            msg = 'Grid origin not supported number: {}, {} corner'.format(
                grid_origin, origins[grid_origin]
            )
            raise NotImplementedError(msg)

        aex_data = {'area_extent': [], 'nlines': [], 'ncolumns': []}

        img_bounds = self.image_boundaries.get_img_bounds(dataset_id, self.is_roi())
        for south_bound, north_bound, east_bound, west_bound in zip(*img_bounds.values()):

            if self.fill_disk:
                east_bound, west_bound = 1, ncolumns_fulldisk
                if not self.mda['is_full_disk']:
                    south_bound, north_bound = 1, nlines_fulldisk

            nlines = north_bound - south_bound + 1
            ncolumns = west_bound - east_bound + 1
            aex = self._calculate_area_extent(center_point, north_bound, east_bound, south_bound, west_bound,
                                              we_offset, ns_offset, column_step, line_step)

            aex_data['area_extent'].append(aex)
            aex_data['nlines'].append(nlines)
            aex_data['ncolumns'].append(ncolumns)

        return aex_data

    def is_roi(self):
        """Check if data covers a selected region of interest (ROI).

        Standard RSS data consists of 3712 columns and 1392 lines, covering the three northmost segements
        of the SEVIRI disk. Hence, if the data does not cover the full disk, nor the standard RSS region
        in RSS mode, it's assumed to be ROI data.
        """
        is_rapid_scan = self.trailer['15TRAILER']['ImageProductionStats']['ActualScanningSummary']['ReducedScan']

        # Standard RSS data is assumed to cover the three northmost segements, thus consisting of all 3712 columns and
        # the 1392 northmost lines
        nlines = int(self.mda['number_of_lines'])
        ncolumns = int(self.mda['number_of_columns'])
        north_bound = int(self.header['15_SECONDARY_PRODUCT_HEADER']['NorthLineSelectedRectangle']['Value'])

        is_top3segments = (ncolumns == VISIR_NUM_COLUMNS and nlines == 1392 and north_bound == VISIR_NUM_LINES)

        return not self.mda['is_full_disk'] and not (is_rapid_scan and is_top3segments)

    def get_dataset(self, dataset_id, dataset_info):
        """Get the dataset."""
        if dataset_id['name'] not in self.mda['channel_list']:
            raise KeyError('Channel % s not available in the file' % dataset_id['name'])
        elif dataset_id['name'] not in ['HRV']:
            data = self._get_visir_channel(dataset_id)
        else:
            data = self._get_hrv_channel()

        xarr = xr.DataArray(data, dims=['y', 'x']).where(data != 0).astype(np.float32)

        if xarr is None:
            return None

        dataset = self.calibrate(xarr, dataset_id)
        self._add_scanline_acq_time(dataset, dataset_id)
        self._update_attrs(dataset, dataset_info)

        if self.fill_disk and not (dataset_id['name'] != 'HRV' and self.mda['is_full_disk']):
            padder = Padder(dataset_id,
                            self.image_boundaries.get_img_bounds(dataset_id, self.is_roi()),
                            self.mda['is_full_disk'])
            dataset = padder.pad_data(dataset)

        return dataset

    def _get_visir_channel(self, dataset_id):
        shape = (self.mda['number_of_lines'], self.mda['number_of_columns'])
        # Check if there is only 1 channel in the list as a change
        # is needed in the arrray assignment ie channl id is not present
        if len(self.mda['channel_list']) == 1:
            raw = self.dask_array['visir']['line_data']
        else:
            i = self.mda['channel_list'].index(dataset_id['name'])
            raw = self.dask_array['visir']['line_data'][:, i, :]
        data = dec10216(raw.flatten())
        data = data.reshape(shape)
        return data

    def _get_hrv_channel(self):
        shape = (self.mda['hrv_number_of_lines'], self.mda['hrv_number_of_columns'])
        shape_layer = (self.mda['number_of_lines'], self.mda['hrv_number_of_columns'])

        data_list = []
        for i in range(3):
            raw = self.dask_array['hrv']['line_data'][:, i, :]
            data = dec10216(raw.flatten())
            data = data.reshape(shape_layer)
            data_list.append(data)

        return np.stack(data_list, axis=1).reshape(shape)

    def calibrate(self, data, dataset_id):
        """Calibrate the data."""
        tic = datetime.now()
        channel_name = dataset_id['name']
        calib = SEVIRICalibrationHandler(
            platform_id=self.platform_id,
            channel_name=channel_name,
            coefs=self._get_calib_coefs(channel_name),
            calib_mode=self.calib_mode,
            scan_time=self.start_time
        )
        res = calib.calibrate(data, dataset_id['calibration'])
        logger.debug("Calibration time " + str(datetime.now() - tic))
        return res

    def _get_calib_coefs(self, channel_name):
        """Get coefficients for calibration from counts to radiance."""
        # even though all the channels may not be present in the file,
        # the header does have calibration coefficients for all the channels
        # hence, this channel index needs to refer to full channel list
        band_idx = list(CHANNEL_NAMES.values()).index(channel_name)

        coefs_nominal = self.header['15_DATA_HEADER'][
            'RadiometricProcessing']['Level15ImageCalibration']
        coefs_gsics = self.header['15_DATA_HEADER'][
            'RadiometricProcessing']['MPEFCalFeedback']
        radiance_types = self.header['15_DATA_HEADER']['ImageDescription'][
                'Level15ImageProduction']['PlannedChanProcessing']
        return create_coef_dict(
            coefs_nominal=(
                coefs_nominal['CalSlope'][band_idx],
                coefs_nominal['CalOffset'][band_idx]
            ),
            coefs_gsics=(
                coefs_gsics['GSICSCalCoeff'][band_idx],
                coefs_gsics['GSICSOffsetCount'][band_idx]
            ),
            ext_coefs=self.ext_calib_coefs.get(channel_name, {}),
            radiance_type=radiance_types[band_idx]
        )

    def _add_scanline_acq_time(self, dataset, dataset_id):
        """Add scanline acquisition time to the given dataset."""
        if dataset_id['name'] == 'HRV':
            tline = self._get_acq_time_hrv()
        else:
            tline = self._get_acq_time_visir(dataset_id)
        acq_time = get_cds_time(days=tline['Days'], msecs=tline['Milliseconds'])
        add_scanline_acq_time(dataset, acq_time)

    def _get_acq_time_hrv(self):
        """Get raw acquisition time for HRV channel."""
        tline = self.dask_array['hrv']['acq_time']
        tline0 = tline[:, 0]
        tline1 = tline[:, 1]
        tline2 = tline[:, 2]
        return da.stack((tline0, tline1, tline2), axis=1).reshape(
            self.mda['hrv_number_of_lines']).compute()

    def _get_acq_time_visir(self, dataset_id):
        """Get raw acquisition time for VIS/IR channels."""
        # Check if there is only 1 channel in the list as a change
        # is needed in the arrray assignment ie channl id is not present
        if len(self.mda['channel_list']) == 1:
            return self.dask_array['visir']['acq_time'].compute()
        i = self.mda['channel_list'].index(dataset_id['name'])
        return self.dask_array['visir']['acq_time'][:, i].compute()

    def _update_attrs(self, dataset, dataset_info):
        """Update dataset attributes."""
        dataset.attrs['units'] = dataset_info['units']
        dataset.attrs['wavelength'] = dataset_info['wavelength']
        dataset.attrs['standard_name'] = dataset_info['standard_name']
        dataset.attrs['platform_name'] = self.mda['platform_name']
        dataset.attrs['sensor'] = 'seviri'
        dataset.attrs['georef_offset_corrected'] = self.mda[
            'offset_corrected']
        orbital_parameters = {
            'projection_longitude': self.mda['projection_parameters'][
                'ssp_longitude'],
            'projection_latitude': 0.,
            'projection_altitude': self.mda['projection_parameters']['h'],
            'satellite_nominal_longitude': self.header['15_DATA_HEADER'][
                'SatelliteStatus']['SatelliteDefinition'][
                'NominalLongitude'],
            'satellite_nominal_latitude': 0.0
        }
        try:
            actual_lon, actual_lat, actual_alt = self.satpos
            orbital_parameters.update({
                'satellite_actual_longitude': actual_lon,
                'satellite_actual_latitude': actual_lat,
                'satellite_actual_altitude': actual_alt
            })
        except NoValidOrbitParams as err:
            logger.warning(err)
        dataset.attrs['orbital_parameters'] = orbital_parameters
        dataset.attrs['raw_metadata'] = reduce_mda(
            self.header, max_size=self.mda_max_array_size
        )

    @cached_property
    def satpos(self):
        """Get actual satellite position in geodetic coordinates (WGS-84).

        Evaluate orbit polynomials at the start time of the scan.

        Returns: Longitude [deg east], Latitude [deg north] and Altitude [m]
        """
        poly_finder = OrbitPolynomialFinder(self.header['15_DATA_HEADER'][
            'SatelliteStatus']['Orbit']['OrbitPolynomial'])
        orbit_polynomial = poly_finder.get_orbit_polynomial(self.start_time)
        return get_satpos(
            orbit_polynomial=orbit_polynomial,
            time=self.start_time,
            semi_major_axis=self.mda['projection_parameters']['a'],
            semi_minor_axis=self.mda['projection_parameters']['b']
        )


class ImageBoundaries:
    """Collect image boundary information."""

    def __init__(self, header, trailer, mda):
        """Initialize the class."""
        self._header = header
        self._trailer = trailer
        self._mda = mda

    def get_img_bounds(self, dataset_id, is_roi):
        """Get image line and column boundaries.

        returns:
            Dictionary with the four keys 'south_bound', 'north_bound', 'east_bound' and 'west_bound',
            each containing a list of the respective line/column numbers of the image boundaries.

        Lists (rather than scalars) are returned since the HRV data in FES mode contain data from two windows/areas.
        """
        if dataset_id['name'] == 'HRV' and not is_roi:
            img_bounds = self._get_hrv_actual_img_bounds()
        else:
            img_bounds = self._get_selected_img_bounds(dataset_id)

        self._check_for_valid_bounds(img_bounds)

        return img_bounds

    def _get_hrv_actual_img_bounds(self):
        """Get HRV (if not ROI) image boundaries from the ActualL15CoverageHRV information stored in the trailer."""
        hrv_bounds = self._trailer['15TRAILER']['ImageProductionStats']['ActualL15CoverageHRV']

        img_bounds = {'south_bound': [], 'north_bound': [], 'east_bound': [], 'west_bound': []}
        for hrv_window in ['Lower', 'Upper']:
            img_bounds['south_bound'].append(hrv_bounds['%sSouthLineActual' % hrv_window])
            img_bounds['north_bound'].append(hrv_bounds['%sNorthLineActual' % hrv_window])
            img_bounds['east_bound'].append(hrv_bounds['%sEastColumnActual' % hrv_window])
            img_bounds['west_bound'].append(hrv_bounds['%sWestColumnActual' % hrv_window])

            # Data from the upper hrv window are only available in FES mode
            if not self._mda['is_full_disk']:
                break

        return img_bounds

    def _get_selected_img_bounds(self, dataset_id):
        """Get VISIR and HRV (if ROI) image boundaries from the SelectedRectangle information stored in the header."""
        sec15hd = self._header['15_SECONDARY_PRODUCT_HEADER']
        south_bound = int(sec15hd['SouthLineSelectedRectangle']['Value'])
        east_bound = int(sec15hd['EastColumnSelectedRectangle']['Value'])

        if dataset_id['name'] == 'HRV':
            nlines, ncolumns = self._get_hrv_img_shape()
            south_bound = self._convert_visir_bound_to_hrv(south_bound)
            east_bound = self._convert_visir_bound_to_hrv(east_bound)
        else:
            nlines, ncolumns = self._get_visir_img_shape()

        north_bound = south_bound + nlines - 1
        west_bound = east_bound + ncolumns - 1

        img_bounds = {'south_bound': [south_bound], 'north_bound': [north_bound],
                      'east_bound': [east_bound], 'west_bound': [west_bound]}

        return img_bounds

    def _get_hrv_img_shape(self):
        nlines = int(self._mda['hrv_number_of_lines'])
        ncolumns = int(self._mda['hrv_number_of_columns'])
        return nlines, ncolumns

    def _get_visir_img_shape(self):
        nlines = int(self._mda['number_of_lines'])
        ncolumns = int(self._mda['number_of_columns'])
        return nlines, ncolumns

    @staticmethod
    def _convert_visir_bound_to_hrv(bound):
        return 3 * bound - 2

    @staticmethod
    def _check_for_valid_bounds(img_bounds):
        len_img_bounds = [len(bound) for bound in img_bounds.values()]

        same_lengths = (len(set(len_img_bounds)) == 1)
        no_empty = (min(len_img_bounds) > 0)

        if not (same_lengths and no_empty):
            raise ValueError('Invalid image boundaries')


class Padder:
    """Padding of HRV, RSS and ROI data to full disk."""

    def __init__(self, dataset_id, img_bounds, is_full_disk):
        """Initialize the padder."""
        self._img_bounds = img_bounds
        self._is_full_disk = is_full_disk

        if dataset_id['name'] == 'HRV':
            self._final_shape = (HRV_NUM_LINES, HRV_NUM_COLUMNS)
        else:
            self._final_shape = (VISIR_NUM_LINES, VISIR_NUM_COLUMNS)

    def pad_data(self, dataset):
        """Pad data to full disk with empty pixels."""
        logger.debug('Padding data to full disk')

        data_list = []
        for south_bound, north_bound, east_bound, west_bound in zip(*self._img_bounds.values()):
            nlines = north_bound - south_bound + 1
            data = self._extract_data_to_pad(dataset, south_bound, north_bound)
            padded_data = pad_data_horizontally(data, (nlines, self._final_shape[1]), east_bound, west_bound)
            data_list.append(padded_data)

        padded_data = da.vstack(data_list)

        # If we're dealing with RSS or ROI data, we also need to pad vertically in order to form a full disk array
        if not self._is_full_disk:
            padded_data = pad_data_vertically(padded_data, self._final_shape, south_bound, north_bound)

        return xr.DataArray(padded_data, dims=('y', 'x'), attrs=dataset.attrs.copy())

    def _extract_data_to_pad(self, dataset, south_bound, north_bound):
        """Extract the data that shall be padded.

        In case of FES (HRV) data, 'dataset' contains data from twoseparate windows that
        are padded separately. Hence, we extract a subset of data.
        """
        if self._is_full_disk:
            data = dataset[south_bound - 1:north_bound, :].data
        else:
            data = dataset.data

        return data


def get_available_channels(header):
    """Get the available channels from the header information."""
    chlist_str = header['15_SECONDARY_PRODUCT_HEADER'][
        'SelectedBandIDs']['Value']
    retv = {}

    for idx, char in zip(range(12), chlist_str):
        retv[CHANNEL_NAMES[idx + 1]] = (char == 'X')

    return retv<|MERGE_RESOLUTION|>--- conflicted
+++ resolved
@@ -48,16 +48,11 @@
     add_scanline_acq_time, get_cds_time, OrbitPolynomialFinder, get_satpos,
     NoValidOrbitParams
 )
-<<<<<<< HEAD
-from satpy.readers.seviri_l1b_native_hdr import (GSDTRecords, native_header,
-                                                 native_trailer)
-from satpy.readers.utils import reduce_mda
-=======
 from satpy.readers.seviri_l1b_native_hdr import (
     GSDTRecords, get_native_header, native_trailer,
     DEFAULT_15_SECONDARY_PRODUCT_HEADER
 )
->>>>>>> f6ed5d63
+from satpy.readers.utils import reduce_mda
 from satpy.readers._geos_area import get_area_definition, get_geos_area_naming
 
 logger = logging.getLogger('native_msg')
