--- conflicted
+++ resolved
@@ -17,11 +17,8 @@
 # satpy.  If not, see <http://www.gnu.org/licenses/>.
 """Unittesting the Native SEVIRI reader."""
 
-<<<<<<< HEAD
 from datetime import datetime
-=======
 import os
->>>>>>> 3623c03e
 import unittest
 from unittest import mock
 
