--- conflicted
+++ resolved
@@ -233,7 +233,6 @@
     return rmin, rmax, cmin, cmax
 
 
-<<<<<<< HEAD
 def get_earth_radius(lon, lat, a, b):
     """Compute radius of the earth ellipsoid at the given longitude and latitude.
 
@@ -250,7 +249,8 @@
     latlong = pyproj.Proj(proj='latlong', a=a, b=b, units='m')
     x, y, z = pyproj.transform(latlong, geocent, lon, lat, 0.)
     return np.sqrt(x**2 + y**2 + z**2)
-=======
+
+
 def reduce_mda(mda, max_size=100):
     """Recursively remove arrays with more than `max_size` elements from the given metadata dictionary"""
     reduced = {}
@@ -260,4 +260,3 @@
         elif not (isinstance(val, np.ndarray) and val.size > max_size):
             reduced[key] = val
     return reduced
->>>>>>> a5733f3d
