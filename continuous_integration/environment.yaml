--- conflicted
+++ resolved
@@ -59,16 +59,8 @@
   - bokeh
   - pytest-xdist
   - pip:
-<<<<<<< HEAD
-      - pytest-lazy-fixtures
-      - trollsift
-      - trollimage>=1.23
-      - pyspectral
-      - pyorbital
-=======
     - pytest-lazy-fixtures
     - trollsift
     - trollimage>=1.24
     - pyspectral
-    - pyorbital
->>>>>>> 3a742c29
+    - pyorbital