#!/usr/bin/env python
# -*- coding: utf-8 -*-
# Copyright (c) 2010.

# SMHI,
# Folkborgsvägen 1,
# Norrköping, 
# Sweden

# Author(s):
 
#   Martin Raspaud <martin.raspaud@smhi.se>

# This file is part of mpop.

# mpop is free software: you can redistribute it and/or modify it under the
# terms of the GNU General Public License as published by the Free Software
# Foundation, either version 3 of the License, or (at your option) any later
# version.

# mpop is distributed in the hope that it will be useful, but WITHOUT ANY
# WARRANTY; without even the implied warranty of MERCHANTABILITY or FITNESS FOR
# A PARTICULAR PURPOSE.  See the GNU General Public License for more details.

# You should have received a copy of the GNU General Public License along with
# mpop.  If not, see <http://www.gnu.org/licenses/>.

"""The :mod:`pp.scene` module defines satellite scenes. They are defined as generic
classes, to be inherited when needed.

A scene is a set of :mod:`pp.channel` objects for a given time, and sometimes
also for a given area.
"""
import ConfigParser
import copy
import datetime
import os.path

import numpy as np

from pp import CONFIG_PATH
from pp.channel import Channel, NotLoadedError
from pp.logger import LOG


class SatelliteScene(object):
    """This is the satellite scene class. It is a capture of the satellite
    (channels) data at given *time_slot* and *area_id*/*area*.
    """

    #: Name of the satellite
    satname = ""

    #: Number of the satellite
    number = ""
    
    #: Variant of the satellite (often the communication channel it comes from)
    variant = ""

    #: Time of the snapshot
    time_slot = None

    #: Orbit number of the satellite
    orbit = None

    #: Name of the area on which the scene is defined.
    area_id = None

    #: Area on which the scene is defined.
    area_def = None

    #: Metadata information
    info = {}
    
    def __init__(self, time_slot=None, area_id=None, area=None, orbit=None):

        if(time_slot is not None and
           not isinstance(time_slot, datetime.datetime)):
            raise TypeError("Time_slot must be a datetime.datetime instance.")
        
        self.time_slot = time_slot

        
        if(area_id is not None):
            from warnings import warn
            warn("The *area_id* attribute is deprecated."
                 "Please use *area* instead.",
                 DeprecationWarning)
            if(not isinstance(area_id, str)):
                raise TypeError("Area must be a string.")

        self.area = area_id

        if area is not None:
            self.area = area
        
        if(orbit is not None and
           not isinstance(orbit, str)):
            raise TypeError("Orbit must be a string.")
        
        self.orbit = orbit


        self.lat = None
        self.lon = None


    @property
    def fullname(self):
        """Full name of the satellite, that is platform name and number
        (eg"metop02").
        """
        return self.variant + self.satname + self.number

    def get_area(self):
        """Getter for area.
        """
        return self.area_def or self.area_id

    def set_area(self, area):
        """Setter for area.
        """
        if (area is None):
            self.area_def = None
            self.area_id = None
        elif(isinstance(area, str)):
            self.area_id = area
            self.area_def = None
        else:
            try:
                dummy = area.area_extent
                dummy = area.x_size
                dummy = area.y_size
                dummy = area.proj_id
                dummy = area.proj_dict
                self.area_def = area
                self.area_id = None
            except AttributeError:
                raise TypeError("Malformed area argument. "
                                "Should be a string or an area object.")

    area = property(get_area, set_area)

class SatelliteInstrumentScene(SatelliteScene):
    """This is the satellite instrument class. It is an abstract channel
    container, from which all concrete satellite scenes should be derived.

    The constructor accepts as optional arguments the *time_slot* of the scene,
    the *area* on which the scene is defined (this can be use for slicing of
    big datasets, or can be set automatically when loading), and *orbit* which
    is a string giving the orbit number.
    """
    channels = []
    channel_list = []

    #. Instrument name
    instrument_name = None

    def __init__(self, time_slot=None, area_id=None, area=None, orbit=None):
        SatelliteScene.__init__(self, time_slot, area_id, area, orbit)
        self.channels = []
        
        for name, w_range, resolution in self.channel_list:
            self.channels.append(Channel(name=name,
                                         wavelength_range=w_range,
                                         resolution=resolution))
        self.channels_to_load = set([])

    def __getitem__(self, key, aslist = False):
        if(isinstance(key, float)):
            channels = [chn for chn in self.channels
                        if(hasattr(chn, "wavelength_range") and
                           chn.wavelength_range[0] <= key and
                           chn.wavelength_range[2] >= key)]
            channels = sorted(channels,
                              lambda ch1,ch2:
                                  ch1.__cmp__(ch2, key))
            
        elif(isinstance(key, str)):
            channels = [chn for chn in self.channels
                        if chn.name == key]
            channels = sorted(channels)

        elif(isinstance(key, int)):
            channels = [chn for chn in self.channels
                        if chn.resolution == key]
            channels = sorted(channels)

        elif(isinstance(key, (tuple, list))):
            if len(key) == 0:
                raise KeyError("Key list must contain at least one element.")
            channels = self.__getitem__(key[0], aslist = True)
            if(len(key) > 1 and len(channels) > 0):
                dummy_instance = SatelliteInstrumentScene()
                dummy_instance.channels = channels
                channels = dummy_instance.__getitem__(key[1:], aslist = True)
        else:
            raise TypeError("Malformed key.")

        if len(channels) == 0:
            raise KeyError("No channel corresponding to "+str(key)+".")
        elif aslist:
            return channels
        else:
            return channels[0]

    def __setitem__(self, key, data):
        self[key].data = data

    def __str__(self):
        return "\n".join([str(chn) for chn in self.channels])

    def __iter__(self):
        return self.channels.__iter__()



    def load(self, channels=None, load_again=False, **kwargs):
        """Load instrument data into the *channels*. *Channels* is a list or a
        tuple containing channels we will load data into, designated by there
        center wavelength (float), resolution (integer) or name (string). If
        None, all channels are loaded.

        The *load_again* boolean flag allows to reload the channels even they
        have already been loaded, to mirror changes on disk for example. This
        is false by default.

        The other keyword arguments are passed as is to the reader
        plugin. Check the corresponding documentation for more details.
        """

        # Set up the list of channels to load.
        if channels is None:
            for chn in self.channel_list:
                self.channels_to_load |= set([chn[0]])

        elif(isinstance(channels, (list, tuple, set))):
            for chn in channels:
                try:
                    self.channels_to_load |= set([self[chn].name])
                except KeyError:
                    LOG.warning("Channel "+str(chn)+" not found,"
                                " will not load from raw data.")
        else:
            raise TypeError("Channels must be a list/"
                            "tuple/set of channel keys!")

        if not load_again:
            self.channels_to_load -= set([chn.name
                                          for chn in self.loaded_channels()])

        if len(self.channels_to_load) == 0:
            return

        
        # find the plugin to use from the config file
        conf = ConfigParser.ConfigParser()
        conf.read(os.path.join(CONFIG_PATH, self.fullname + ".cfg"))

        reader_name = conf.get(self.instrument_name + "-level2", 'format')
        try:
            reader_name = eval(reader_name)
        except NameError:
            reader_name = str(reader_name)
            
        # read the data
        reader = "satin."+reader_name
        try:
            reader_module = __import__(reader, globals(), locals(), ['load'])
<<<<<<< HEAD
            reader_module.load(self, **kwargs)
        except ImportError:
=======
            reader_module.load(self)
        except ImportError, e:
            print e
>>>>>>> 56033591
            LOG.exception("ImportError while loading the reader")
            raise ImportError("No "+reader+" reader found.")


    def get_lat_lon(self, resolution):
        """Get the latitude and longitude grids of the current region for the
        given *resolution*.
        """

        from warnings import warn
        warn("The `get_lat_lon` function is deprecated."
             "Please use the area's `get_lon_lats` method instead.",
             DeprecationWarning)

        
        if not isinstance(resolution, int):
            raise TypeError("Resolution must be an integer number of meters.")

        conf = ConfigParser.ConfigParser()
        conf.read(os.path.join(CONFIG_PATH, self.fullname + ".cfg"))

        reader_name = conf.get(self.instrument_name + "-level2", 'format')
        reader = "satin." + reader_name
        try:
            reader_module = __import__(reader,
                                       globals(), locals(),
                                       ['get_lat_lon'])
            return reader_module.get_lat_lon(self, resolution)
        except ImportError:
            raise ImportError("No "+reader+" reader found.")

    def save(self, filename, to_format="netcdf4", compression=True):
        """Saves the current scene into a file of format *to_format*. Supported
        formats are:
        
        - *netcdf4*: NetCDF4 with CF conventions.
        """

        writer = "satout." + to_format
        try:
            writer_module = __import__(writer, globals(), locals(), ["save"])
        except ImportError, err:
            raise ImportError("Cannot load "+writer+" writer: "+str(err))

        return writer_module.save(self, filename, compression=compression)
        
        

    def check_channels(self, *channels):
        """Check if the *channels* are loaded, raise an error otherwise.
        """
        for chan in channels:
            if not self[chan].is_loaded():
                raise NotLoadedError("Required channel %s not loaded,"
                                     " aborting."%chan)

        return True

    def loaded_channels(self):
        """Return the set of loaded_channels.
        """
        return set([chan for chan in self.channels if chan.is_loaded()])

    def project(self, dest_area, channels=None, precompute=False, mode="quick"):
        """Make a copy of the current snapshot projected onto the
        *dest_area*. Available areas are defined in the region configuration
        file (ACPG). *channels* tells which channels are to be projected, and
        if None, all channels are projected and copied over to the return
        snapshot.

        Note: channels have to be loaded to be projected, otherwise an
        exception is raised.
        """
        # Lazy import in case pyresample is missing
        try:
            from pp.projector import Projector
        except ImportError:
            LOG.exception("Cannot load reprojection module. "
                          "Is pyresample/pyproj missing ?")
            return self
        
        _channels = set([])

        if channels is None:
            for chn in self.loaded_channels():
                _channels |= set([chn])

        elif(isinstance(channels, (list, tuple, set))):
            for chn in channels:
                try:
                    _channels |= set([self[chn]])
                except KeyError:
                    LOG.warning("Channel "+str(chn)+" not found,"
                                "thus not projected.")
        else:
            raise TypeError("Channels must be a list/"
                            "tuple/set of channel keys!")


        res = copy.copy(self)
        
        res.area = dest_area
        res.channels = []

        if not _channels <= self.loaded_channels():
            LOG.warning("Cannot project nonloaded channels: %s."
                        %(_channels - self.loaded_channels()))
            LOG.info("Will project the other channels though.")

        cov = {}

        for chn in _channels:
            if chn.area is None:
                if self.area is None:
                    area_name = ("swath_" + self.fullname + "_" +
                                 str(self.time_slot) + "_"
                                 + str(chn.shape))
                    chn.area = area_name
                else:
                    try:
                        from pyresample.geometry import AreaDefinition
                        chn.area = AreaDefinition(
                            self.area.area_id + str(chn.shape),
                            self.area.name,
                            self.area.proj_id,
                            self.area.proj_dict,
                            chn.shape[1],
                            chn.shape[0],
                            self.area.area_extent,
                            self.area.nprocs)

                    except (AttributeError, ImportError):
                        chn.area = self.area + str(chn.shape)
                        
                    
            if chn.area == dest_area:
                res.channels.append(chn)
            else:
                if chn.area not in cov:
                    if(isinstance(chn.area, str) and
                       chn.area.startswith("swath_")):
                        cov[chn.area] = \
                            Projector(chn.area,
                                      dest_area,
                                      self.get_lat_lon(chn.resolution),
                                      mode=mode)
                    else:
                        cov[chn.area] = Projector(chn.area,
                                                  dest_area,
                                                  mode=mode)
                    if precompute:
                        cov[chn.area].save()
                try:
                    res.channels.append(chn.project(cov[chn.area]))
                except NotLoadedError:
                    LOG.warning("Channel "+str(chn.name)+" not loaded, "
                                "thus not projected.")

        return res

def assemble_swaths(swath_list):
    """Assemble the scene objects listed in *swath_list* and returns the
    resulting scene object.
    """
    channels = set([])
    for swt in swath_list:
        channels |= set([chn.name for chn in swt.loaded_channels()])
    
    new_swath = copy.deepcopy(swath_list[0])
    loaded_channels = set([chn.name for chn in new_swath.loaded_channels()])
    all_mask = np.ma.masked_all_like(list(new_swath.loaded_channels())[0].data)
    
    for chn in channels - loaded_channels:
        new_swath[chn] = all_mask
        
    for swt in swath_list[1:]:
        for chn in new_swath.loaded_channels():
            if swt[chn.name].is_loaded():
                chn.data = np.ma.concatenate((chn.data,
                                              swt[chn.name].data))
            else:
                chn.data = np.ma.concatenate((chn.data, all_mask))
                
        new_swath.lon = np.ma.concatenate((new_swath.lon,
                                           swt.lon))
        new_swath.lat = np.ma.concatenate((new_swath.lat,
                                           swt.lat))

    return new_swath<|MERGE_RESOLUTION|>--- conflicted
+++ resolved
@@ -267,14 +267,8 @@
         reader = "satin."+reader_name
         try:
             reader_module = __import__(reader, globals(), locals(), ['load'])
-<<<<<<< HEAD
             reader_module.load(self, **kwargs)
         except ImportError:
-=======
-            reader_module.load(self)
-        except ImportError, e:
-            print e
->>>>>>> 56033591
             LOG.exception("ImportError while loading the reader")
             raise ImportError("No "+reader+" reader found.")
 
