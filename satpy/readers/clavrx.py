#!/usr/bin/env python
# -*- coding: utf-8 -*-
# Copyright (c) 2021 Satpy developers
#
# This file is part of satpy.
#
# satpy is free software: you can redistribute it and/or modify it under the
# terms of the GNU General Public License as published by the Free Software
# Foundation, either version 3 of the License, or (at your option) any later
# version.
#
# satpy is distributed in the hope that it will be useful, but WITHOUT ANY
# WARRANTY; without even the implied warranty of MERCHANTABILITY or FITNESS FOR
# A PARTICULAR PURPOSE.  See the GNU General Public License for more details.
#
# You should have received a copy of the GNU General Public License along with
# satpy.  If not, see <http://www.gnu.org/licenses/>.
"""Interface to CLAVR-X HDF4 products."""

import logging
import os
from glob import glob
from typing import Optional, Union

import netCDF4
import numpy as np
import xarray as xr
from pyresample import geometry

from satpy.readers.file_handlers import BaseFileHandler
from satpy.readers.hdf4_utils import SDS, HDF4FileHandler
from satpy.utils import get_legacy_chunk_size

LOG = logging.getLogger(__name__)

CHUNK_SIZE = get_legacy_chunk_size()

CF_UNITS = {
    "none": "1",
}

SENSORS = {
    "MODIS": "modis",
    "VIIRS": "viirs",
    "AVHRR": "avhrr",
    "AHI": "ahi",
    "ABI": "abi",
    "GOES-RU-IMAGER": "abi",
}
PLATFORMS = {
    "SNPP": "npp",
    "HIM8": "himawari8",
    "HIM9": "himawari9",
    "H08": "himawari8",
    "H09": "himawari9",
    "G16": "GOES-16",
    "G17": "GOES-17",
    "G18": "GOES-18",
}
ROWS_PER_SCAN = {
    "viirs": 16,
    "modis": 10,
}
NADIR_RESOLUTION = {
    "viirs": 742,
    "modis": 1000,
    "avhrr": 1050,
    "ahi": 2000,
    "abi": 2004,
}

CHANNEL_ALIASES = {
    "abi": {"refl_0_47um_nom": {"name": "C01", "wavelength": 0.47, "modifiers": ("sunz_corrected",)},
            "refl_0_65um_nom": {"name": "C02", "wavelength": 0.64, "modifiers": ("sunz_corrected",)},
            "refl_0_86um_nom": {"name": "C03", "wavelength": 0.865, "modifiers": ("sunz_corrected",)},
            "refl_1_38um_nom": {"name": "C04", "wavelength": 1.38, "modifiers": ("sunz_corrected",)},
            "refl_1_60um_nom": {"name": "C05", "wavelength": 1.61, "modifiers": ("sunz_corrected",)},
            "refl_2_10um_nom": {"name": "C06", "wavelength": 2.25, "modifiers": ("sunz_corrected",)},
            },
    "viirs": {"refl_0_65um_nom": {"name": "I01", "wavelength": 0.64, "modifiers": ("sunz_corrected",)},
              "refl_1_38um_nom": {"name": "M09", "wavelength": 1.38, "modifiers": ("sunz_corrected",)},
              "refl_1_60um_nom": {"name": "I03", "wavelength": 1.61, "modifiers": ("sunz_corrected",)}
              }
}


def _get_sensor(sensor: str) -> str:
    """Get the sensor."""
    for k, v in SENSORS.items():
        if k in sensor:
            return v
    raise ValueError(f"Unknown sensor '{sensor}'")


def _get_platform(platform: str) -> str:
    """Get the platform."""
    for k, v in PLATFORMS.items():
        if k in platform:
            return v
    return platform


def _get_rows_per_scan(sensor: str) -> Optional[int]:
    """Get number of rows per scan."""
    for k, v in ROWS_PER_SCAN.items():
        if sensor.startswith(k):
            return v
    return None


def _scale_data(data_arr: Union[xr.DataArray, int], scale_factor: float, add_offset: float) -> xr.DataArray:
    """Scale data, if needed."""
    scaling_needed = not (scale_factor == 1.0 and add_offset == 0.0)
    if scaling_needed:
        data_arr = data_arr * scale_factor + add_offset
    return data_arr


class _CLAVRxHelper:
    """A base class for the CLAVRx File Handlers."""

    @staticmethod
    def _get_nadir_resolution(sensor, resolution_from_filename_info):
        """Get nadir resolution."""
        for k, v in NADIR_RESOLUTION.items():
            if sensor.startswith(k):
                return v
        res = resolution_from_filename_info
        if res.endswith("m"):
            return int(res[:-1])
        elif res is not None:
            return int(res)

    @staticmethod
    def _remove_attributes(attrs: dict) -> dict:
        """Remove attributes that described data before scaling."""
        old_attrs = ["unscaled_missing", "SCALED_MIN", "SCALED_MAX",
                     "SCALED_MISSING"]

        for attr_key in old_attrs:
            attrs.pop(attr_key, None)
        return attrs

    @staticmethod
    def _get_data(data, dataset_id: dict) -> xr.DataArray:
        """Get a dataset."""
        if dataset_id.get("resolution"):
            data.attrs["resolution"] = dataset_id["resolution"]

        attrs = data.attrs.copy()


        # don't need these attributes after applied.
        factor = attrs.pop("scale_factor", (np.ones(1, dtype=data.dtype))[0])
        offset = attrs.pop("add_offset", (np.zeros(1, dtype=data.dtype))[0])
        flag_values = data.attrs.get("flag_values", [None])
<<<<<<< HEAD
        valid_range = attrs.get("valid_range", [None])
=======
        valid_range = attrs.get('valid_range', [None])

>>>>>>> ae6a63d7
        if isinstance(valid_range, np.ndarray):
            attrs["valid_range"] = valid_range.tolist()

        flags = not data.attrs.get("SCALED", 1) and any(flag_values)
        if flags:
            fill = attrs.get("_FillValue", None)
            if isinstance(flag_values, np.ndarray) or isinstance(flag_values, list):
                data = data.where((data >= flag_values[0]) & (data <= flag_values[-1]), fill)
        else:
            fill = attrs.pop("_FillValue", None)
            data = data.where(data != fill)

            data = _scale_data(data, factor, offset)

            if valid_range[0] is not None:
                valid_min = _scale_data(valid_range[0], factor, offset)
                valid_max = _scale_data(valid_range[1], factor, offset)
                data = data.where((data >= valid_min) & (data <= valid_max))
                attrs["valid_range"] = [valid_min, valid_max]

        data.attrs = _CLAVRxHelper._remove_attributes(attrs)

        return data

    @staticmethod
    def _area_extent(x, y, h: float):
        x_l = h * x[0]
        x_r = h * x[-1]
        y_l = h * y[-1]
        y_u = h * y[0]
        ncols = x.shape[0]
        nlines = y.shape[0]
        x_half = (x_r - x_l) / (ncols - 1) / 2.
        y_half = (y_u - y_l) / (nlines - 1) / 2.
        area_extent = (x_l - x_half, y_l - y_half, x_r + x_half, y_u + y_half)
        return area_extent, ncols, nlines

    @staticmethod
    def _read_pug_fixed_grid(projection_coordinates: netCDF4.Variable, distance_multiplier=1.0) -> dict:
        """Read from recent PUG format, where axes are in meters."""
        a = projection_coordinates.semi_major_axis
        h = projection_coordinates.perspective_point_height
        b = projection_coordinates.semi_minor_axis

        lon_0 = projection_coordinates.longitude_of_projection_origin
        sweep_axis = projection_coordinates.sweep_angle_axis[0]

        proj_dict = {"a": float(a) * distance_multiplier,
                     "b": float(b) * distance_multiplier,
                     "lon_0": float(lon_0),
                     "h": float(h) * distance_multiplier,
                     "proj": "geos",
                     "units": "m",
                     "sweep": sweep_axis}
        return proj_dict

    @staticmethod
    def _find_input_nc(filename: str, sensor: str, l1b_base: str) -> str:
        dirname = os.path.dirname(filename)
        l1b_filename = os.path.join(dirname, l1b_base + ".nc")
        if os.path.exists(l1b_filename):
            return str(l1b_filename)


        if sensor == "AHI":
            glob_pat = os.path.join(dirname, l1b_base + "*R20*.nc")
        else:
            glob_pat = os.path.join(dirname, l1b_base + "*.nc")

        LOG.debug("searching for {0}".format(glob_pat))
        found_l1b_filenames = list(glob(glob_pat))
        if len(found_l1b_filenames) == 0:
<<<<<<< HEAD
            fp = os.path.join(dirname, l1b_base)
            raise IOError(f"Missing navigation donor {fp}")
=======
            raise IOError("Could not find navigation donor for {0}"
                          " in same directory as CLAVR-x data".format(l1b_base))
>>>>>>> ae6a63d7
        LOG.debug("Candidate nav donors: {0}".format(repr(found_l1b_filenames)))
        return found_l1b_filenames[0]

    @staticmethod
    def _read_axi_fixed_grid(filename: str, sensor: str, l1b_attr) -> geometry.AreaDefinition:
        """Read a fixed grid.

        CLAVR-x does not transcribe fixed grid parameters to its output
        We have to recover that information from the original input file,
        which is partially named as L1B attribute

        example attributes found in L2 CLAVR-x files:
        sensor = "AHI" ;
        platform = "HIM8" ;
        FILENAME = "clavrx_H08_20180719_1300.level2.hdf" ;
        L1B = "clavrx_H08_20180719_1300" ;
        """
        LOG.debug(f"looking for corresponding input file for {l1b_attr}"
                  " to act as fixed grid navigation donor")
        l1b_path = _CLAVRxHelper._find_input_nc(filename, sensor, l1b_attr)
        LOG.info(f"CLAVR-x does not include fixed-grid parameters, use input file {l1b_path} as donor")
        l1b = netCDF4.Dataset(l1b_path)
        proj = None
        proj_var = l1b.variables.get("Projection", None)
        if proj_var is not None:
            # hsd2nc input typically used by CLAVR-x uses old-form km for axes/height
            LOG.debug("found hsd2nc-style draft PUG fixed grid specification")
            proj = _CLAVRxHelper._read_pug_fixed_grid(proj_var, 1000.0)
        if proj is None:  # most likely to come into play for ABI cases
            proj_var = l1b.variables.get("goes_imager_projection", None)
            if proj_var is not None:
                LOG.debug("found cmip-style final PUG fixed grid specification")
                proj = _CLAVRxHelper._read_pug_fixed_grid(proj_var)
        if not proj:
            raise ValueError(f"Unable to recover projection information for {filename}")

        h = float(proj["h"])
        x, y = l1b["x"], l1b["y"]
        area_extent, ncols, nlines = _CLAVRxHelper._area_extent(x, y, h)


        if sensor == "abi":
            area = geometry.AreaDefinition(
              "abi_geos",
              "ABI L2 file area",
              "abi_geos",
              proj,
              ncols,
              nlines,
              np.asarray(area_extent))
        else:
            area = geometry.AreaDefinition(
               "ahi_geos",
               "AHI L2 file area",
               "ahi_geos",
               proj,
               ncols,
               nlines,
               np.asarray(area_extent))

        return area

    @staticmethod
    def get_metadata(sensor: str, platform: str, attrs: dict, ds_info: dict) -> dict:
        """Get metadata."""
        attr_info = {}
        attr_info.update(attrs)
        attr_info.update(ds_info)

        flag_meanings = attr_info.get("flag_meanings", None)
        if not attr_info.get("SCALED", 1) and not flag_meanings:
            attr_info["flag_meanings"] = "<flag_meanings_unknown>"
            attr_info.setdefault("flag_values", [None])
        elif not attr_info.get("SCALED", 1) and isinstance(flag_meanings, str):
            attr_info["flag_meanings"] = flag_meanings.split("  ")
        u = attr_info.get("units")
        if u in CF_UNITS:
            # CF compliance
            attr_info["units"] = CF_UNITS[u]
            if u.lower() == "none":
                attr_info["units"] = "1"
        attr_info["sensor"] = sensor
        attr_info["platform_name"] = platform
        rps = _get_rows_per_scan(sensor)
        if rps:
            attr_info["rows_per_scan"] = rps
        attr_info["reader"] = "clavrx"

        return attr_info


class CLAVRXHDF4FileHandler(HDF4FileHandler, _CLAVRxHelper):
    """A file handler for CLAVRx files."""

    def __init__(self, filename, filename_info, filetype_info):
        """Init method."""
        super(CLAVRXHDF4FileHandler, self).__init__(filename,
                                                    filename_info,
                                                    filetype_info)

        self.sensor = _get_sensor(self.file_content.get("/attr/sensor"))
        self.platform = _get_platform(self.file_content.get("/attr/platform"))
        self.resolution = _CLAVRxHelper._get_nadir_resolution(self.sensor,
                                                              self.filename_info.get("resolution"))

    @property
    def start_time(self):
        """Get the start time."""
        return self.filename_info["start_time"]

    @property
    def end_time(self):
        """Get the end time."""
        return self.filename_info.get("end_time", self.start_time)

    def get_dataset(self, dataset_id, ds_info):

        """Get a dataset for Polar Sensors."""
<<<<<<< HEAD
        var_name = ds_info.get("file_key", dataset_id["name"])
=======
        var_name = ds_info.get('file_key', dataset_id['name'])
        
>>>>>>> ae6a63d7
        data = self[var_name]
        data = _CLAVRxHelper._get_data(data, dataset_id)
        data.attrs = _CLAVRxHelper.get_metadata(self.sensor, self.platform,
                                                data.attrs, ds_info)
        return data


    def _available_aliases(self, ds_info, current_var):
        """Add alias if there is a match."""
        new_info = ds_info.copy()
        alias_info = CHANNEL_ALIASES.get(self.sensor).get(current_var, None)
        if alias_info is not None:
            alias_info.update({"file_key": current_var})
            new_info.update(alias_info)
            yield True, new_info

    def available_datasets(self, configured_datasets=None):
        """Add more information if this reader can provide it."""
        handled_variables = set()
        for is_avail, ds_info in (configured_datasets or []):

            # some other file handler knows how to load this
            if is_avail is not None:
                yield is_avail, ds_info

            new_info = ds_info.copy()  # don't change input
<<<<<<< HEAD
            this_res = ds_info.get("resolution")
            var_name = ds_info.get("file_key", ds_info["name"])
            matches = self.file_type_matches(ds_info["file_type"])
=======
            this_res = ds_info.get('resolution')
            var_name = ds_info.get('file_key', ds_info['name'])
            matches = self.file_type_matches(ds_info['file_type'])

>>>>>>> ae6a63d7
            # we can confidently say that we can provide this dataset and can
            # provide more info
            if matches and var_name in self and this_res != self.resolution:
                handled_variables.add(var_name)
                new_info["resolution"] = self.resolution
                if self._is_polar():
<<<<<<< HEAD
                    new_info["coordinates"] = ds_info.get("coordinates", ("longitude", "latitude"))
=======
                    new_info['coordinates'] = ds_info.get('coordinates', ('longitude', 'latitude'))

>>>>>>> ae6a63d7
                yield True, new_info
            elif is_avail is None:
                # if we didn't know how to handle this dataset and no one else did
                # then we should keep it going down the chain
                yield is_avail, ds_info

        # get data from file dynamically
        yield from self._dynamic_datasets()

    def _dynamic_datasets(self):
        """Get data from file and build aliases."""
        for var_name, val in self.file_content.items():
            if isinstance(val, SDS):
                ds_info = {
<<<<<<< HEAD
                    "file_type": self.filetype_info["file_type"],
                    "resolution": self.resolution,
                    "name": var_name,
=======

                    'file_type': self.filetype_info['file_type'],
                    'resolution': self.resolution,
                    'name': var_name,
>>>>>>> ae6a63d7
                }
                if self._is_polar():
                    ds_info["coordinates"] = ["longitude", "latitude"]

                # always yield what we have
                yield True, ds_info
                if CHANNEL_ALIASES.get(self.sensor) is not None:
                    # yield variable as it is
                    # yield any associated aliases
                    yield from self._available_aliases(ds_info, var_name)

    def get_shape(self, dataset_id, ds_info):
        """Get the shape."""
        var_name = ds_info.get("file_key", dataset_id["name"])
        return self[var_name + "/shape"]

    def _is_polar(self):
        l1b_att, inst_att = (str(self.file_content.get("/attr/L1B", None)),
                             str(self.file_content.get("/attr/sensor", None)))

        return (inst_att != "AHI" and "GOES" not in inst_att) or (l1b_att is None)

    def get_area_def(self, key):
        """Get the area definition of the data at hand."""
        if self._is_polar():  # then it doesn't have a fixed grid
            return super(CLAVRXHDF4FileHandler, self).get_area_def(key)

<<<<<<< HEAD
        l1b_att = str(self.file_content.get("/attr/L1B", None))
=======

        l1b_att = str(self.file_content.get('/attr/L1B', None))
>>>>>>> ae6a63d7
        area_def = _CLAVRxHelper._read_axi_fixed_grid(self.filename, self.sensor, l1b_att)

        return area_def


class CLAVRXNetCDFFileHandler(_CLAVRxHelper, BaseFileHandler):
    """File Handler for CLAVRX netcdf files."""

    def __init__(self, filename, filename_info, filetype_info):
        """Init method."""
        super(CLAVRXNetCDFFileHandler, self).__init__(filename,
                                                      filename_info,
                                                      filetype_info,
                                                      )

        self.nc = xr.open_dataset(filename,
                                  decode_cf=True,
                                  mask_and_scale=False,
                                  decode_coords=True,
                                  chunks=CHUNK_SIZE)
        # y,x is used in satpy, bands rather than channel using in xrimage
        self.nc = self.nc.rename_dims({"scan_lines_along_track_direction": "y",
                                       "pixel_elements_along_scan_direction": "x"})

        self.platform = _get_platform(
<<<<<<< HEAD
            self.filename_info.get("platform_shortname", None))
        self.sensor = _get_sensor(self.nc.attrs.get("sensor", None))
        self.resolution = _CLAVRxHelper._get_nadir_resolution(self.sensor,
                                                              self.filename_info.get("resolution"))
=======

            self.filename_info.get('platform_shortname', None))
        self.sensor = _get_sensor(self.nc.attrs.get('sensor', None))
        self.resolution = _CLAVRxHelper._get_nadir_resolution(self.sensor,
                                                              self.filename_info.get('resolution'))

>>>>>>> ae6a63d7
        # coordinates need scaling and valid_range (mask_and_scale won't work on valid_range)
        self.nc.coords["latitude"] = _CLAVRxHelper._get_data(self.nc.coords["latitude"],
                                                             {"name": "latitude"})
        self.nc.coords["longitude"] = _CLAVRxHelper._get_data(self.nc.coords["longitude"],
                                                              {"name": "longitude"})

    def _dynamic_dataset_info(self, var_name):
        """Set data name and, if applicable, aliases."""
        ds_info = {
            "file_type": self.filetype_info["file_type"],
            "name": var_name,
        }
        yield True, ds_info

        if CHANNEL_ALIASES.get(self.sensor) is not None:
            alias_info = ds_info.copy()
            channel_info = CHANNEL_ALIASES.get(self.sensor).get(var_name, None)
            if channel_info is not None:
                channel_info["file_key"] = var_name
                alias_info.update(channel_info)
                yield True, alias_info

    @staticmethod
    def _is_2d_yx_data_array(data_arr):
        has_y_dim = data_arr.dims[0] == "y"
        has_x_dim = data_arr.dims[1] == "x"
        return has_y_dim and has_x_dim

    def _available_file_datasets(self, handled_vars):
        """Metadata for available variables other than BT."""
        possible_vars = list(self.nc.items()) + list(self.nc.coords.items())
        for var_name, data_arr in possible_vars:
            if var_name in handled_vars:
                continue
            if data_arr.ndim != 2:
                # we don't currently handle non-2D variables
                continue
            if not self._is_2d_yx_data_array(data_arr):
                # we need 'traditional' y/x dimensions currently
                continue

            yield from self._dynamic_dataset_info(var_name)

    def available_datasets(self, configured_datasets=None):
        """Dynamically discover what variables can be loaded from this file.

        See :meth:`satpy.readers.file_handlers.BaseHandler.available_datasets`
        for more information.

        """
        handled_vars = set()
        for is_avail, ds_info in (configured_datasets or []):
            if is_avail is not None:
                # some other file handler said it has this dataset
                # we don't know any more information than the previous
                # file handler so let's yield early
                yield is_avail, ds_info

            matches = self.file_type_matches(ds_info["file_type"])
            if matches and ds_info.get("resolution") != self.resolution:
                # reader knows something about this dataset (file type matches)
                # add any information that this reader can add.
                new_info = ds_info.copy()
                new_info["resolution"] = self.resolution
                handled_vars.add(ds_info["name"])
                yield True, new_info
        yield from self._available_file_datasets(handled_vars)

    def _is_polar(self):
        l1b_att, inst_att = (str(self.nc.attrs.get("L1B", None)),
                             str(self.nc.attrs.get("sensor", None)))

        return (inst_att not in ["ABI", "AHI"] and "GOES" not in inst_att) or (l1b_att is None)


    def get_area_def(self, key):
        """Get the area definition of the data at hand."""
        if self._is_polar():  # then it doesn't have a fixed grid
            return super(CLAVRXNetCDFFileHandler, self).get_area_def(key)

        l1b_att = str(self.nc.attrs.get("L1B", None))
        return _CLAVRxHelper._read_axi_fixed_grid(self.filename, self.sensor, l1b_att)

    def get_dataset(self, dataset_id, ds_info):
        """Get a dataset for supported geostationary sensors."""
<<<<<<< HEAD
        var_name = ds_info.get("file_key", dataset_id["name"])
=======
        var_name = ds_info.get("file_key", dataset_id['name'])

>>>>>>> ae6a63d7
        data = self[var_name]
        data = _CLAVRxHelper._get_data(data, dataset_id)
        data.attrs = _CLAVRxHelper.get_metadata(self.sensor, self.platform,
                                                data.attrs, ds_info)
        return data

    def __getitem__(self, item):
        """Wrap around `self.nc[item]`."""
        # Check if "item" is an alias:
        data = self.nc[item]
        return data<|MERGE_RESOLUTION|>--- conflicted
+++ resolved
@@ -149,17 +149,12 @@
 
         attrs = data.attrs.copy()
 
-
         # don't need these attributes after applied.
         factor = attrs.pop("scale_factor", (np.ones(1, dtype=data.dtype))[0])
         offset = attrs.pop("add_offset", (np.zeros(1, dtype=data.dtype))[0])
         flag_values = data.attrs.get("flag_values", [None])
-<<<<<<< HEAD
         valid_range = attrs.get("valid_range", [None])
-=======
-        valid_range = attrs.get('valid_range', [None])
-
->>>>>>> ae6a63d7
+
         if isinstance(valid_range, np.ndarray):
             attrs["valid_range"] = valid_range.tolist()
 
@@ -171,7 +166,6 @@
         else:
             fill = attrs.pop("_FillValue", None)
             data = data.where(data != fill)
-
             data = _scale_data(data, factor, offset)
 
             if valid_range[0] is not None:
@@ -223,7 +217,6 @@
         if os.path.exists(l1b_filename):
             return str(l1b_filename)
 
-
         if sensor == "AHI":
             glob_pat = os.path.join(dirname, l1b_base + "*R20*.nc")
         else:
@@ -232,13 +225,8 @@
         LOG.debug("searching for {0}".format(glob_pat))
         found_l1b_filenames = list(glob(glob_pat))
         if len(found_l1b_filenames) == 0:
-<<<<<<< HEAD
             fp = os.path.join(dirname, l1b_base)
             raise IOError(f"Missing navigation donor {fp}")
-=======
-            raise IOError("Could not find navigation donor for {0}"
-                          " in same directory as CLAVR-x data".format(l1b_base))
->>>>>>> ae6a63d7
         LOG.debug("Candidate nav donors: {0}".format(repr(found_l1b_filenames)))
         return found_l1b_filenames[0]
 
@@ -279,7 +267,6 @@
         x, y = l1b["x"], l1b["y"]
         area_extent, ncols, nlines = _CLAVRxHelper._area_extent(x, y, h)
 
-
         if sensor == "abi":
             area = geometry.AreaDefinition(
               "abi_geos",
@@ -355,20 +342,13 @@
         return self.filename_info.get("end_time", self.start_time)
 
     def get_dataset(self, dataset_id, ds_info):
-
         """Get a dataset for Polar Sensors."""
-<<<<<<< HEAD
         var_name = ds_info.get("file_key", dataset_id["name"])
-=======
-        var_name = ds_info.get('file_key', dataset_id['name'])
-        
->>>>>>> ae6a63d7
         data = self[var_name]
         data = _CLAVRxHelper._get_data(data, dataset_id)
         data.attrs = _CLAVRxHelper.get_metadata(self.sensor, self.platform,
                                                 data.attrs, ds_info)
         return data
-
 
     def _available_aliases(self, ds_info, current_var):
         """Add alias if there is a match."""
@@ -383,34 +363,21 @@
         """Add more information if this reader can provide it."""
         handled_variables = set()
         for is_avail, ds_info in (configured_datasets or []):
-
             # some other file handler knows how to load this
             if is_avail is not None:
                 yield is_avail, ds_info
 
             new_info = ds_info.copy()  # don't change input
-<<<<<<< HEAD
             this_res = ds_info.get("resolution")
             var_name = ds_info.get("file_key", ds_info["name"])
             matches = self.file_type_matches(ds_info["file_type"])
-=======
-            this_res = ds_info.get('resolution')
-            var_name = ds_info.get('file_key', ds_info['name'])
-            matches = self.file_type_matches(ds_info['file_type'])
-
->>>>>>> ae6a63d7
             # we can confidently say that we can provide this dataset and can
             # provide more info
             if matches and var_name in self and this_res != self.resolution:
                 handled_variables.add(var_name)
                 new_info["resolution"] = self.resolution
                 if self._is_polar():
-<<<<<<< HEAD
                     new_info["coordinates"] = ds_info.get("coordinates", ("longitude", "latitude"))
-=======
-                    new_info['coordinates'] = ds_info.get('coordinates', ('longitude', 'latitude'))
-
->>>>>>> ae6a63d7
                 yield True, new_info
             elif is_avail is None:
                 # if we didn't know how to handle this dataset and no one else did
@@ -425,16 +392,9 @@
         for var_name, val in self.file_content.items():
             if isinstance(val, SDS):
                 ds_info = {
-<<<<<<< HEAD
                     "file_type": self.filetype_info["file_type"],
                     "resolution": self.resolution,
                     "name": var_name,
-=======
-
-                    'file_type': self.filetype_info['file_type'],
-                    'resolution': self.resolution,
-                    'name': var_name,
->>>>>>> ae6a63d7
                 }
                 if self._is_polar():
                     ds_info["coordinates"] = ["longitude", "latitude"]
@@ -462,14 +422,8 @@
         if self._is_polar():  # then it doesn't have a fixed grid
             return super(CLAVRXHDF4FileHandler, self).get_area_def(key)
 
-<<<<<<< HEAD
         l1b_att = str(self.file_content.get("/attr/L1B", None))
-=======
-
-        l1b_att = str(self.file_content.get('/attr/L1B', None))
->>>>>>> ae6a63d7
         area_def = _CLAVRxHelper._read_axi_fixed_grid(self.filename, self.sensor, l1b_att)
-
         return area_def
 
 
@@ -493,19 +447,10 @@
                                        "pixel_elements_along_scan_direction": "x"})
 
         self.platform = _get_platform(
-<<<<<<< HEAD
             self.filename_info.get("platform_shortname", None))
         self.sensor = _get_sensor(self.nc.attrs.get("sensor", None))
         self.resolution = _CLAVRxHelper._get_nadir_resolution(self.sensor,
                                                               self.filename_info.get("resolution"))
-=======
-
-            self.filename_info.get('platform_shortname', None))
-        self.sensor = _get_sensor(self.nc.attrs.get('sensor', None))
-        self.resolution = _CLAVRxHelper._get_nadir_resolution(self.sensor,
-                                                              self.filename_info.get('resolution'))
-
->>>>>>> ae6a63d7
         # coordinates need scaling and valid_range (mask_and_scale won't work on valid_range)
         self.nc.coords["latitude"] = _CLAVRxHelper._get_data(self.nc.coords["latitude"],
                                                              {"name": "latitude"})
@@ -580,7 +525,6 @@
 
         return (inst_att not in ["ABI", "AHI"] and "GOES" not in inst_att) or (l1b_att is None)
 
-
     def get_area_def(self, key):
         """Get the area definition of the data at hand."""
         if self._is_polar():  # then it doesn't have a fixed grid
@@ -591,12 +535,7 @@
 
     def get_dataset(self, dataset_id, ds_info):
         """Get a dataset for supported geostationary sensors."""
-<<<<<<< HEAD
         var_name = ds_info.get("file_key", dataset_id["name"])
-=======
-        var_name = ds_info.get("file_key", dataset_id['name'])
-
->>>>>>> ae6a63d7
         data = self[var_name]
         data = _CLAVRxHelper._get_data(data, dataset_id)
         data.attrs = _CLAVRxHelper.get_metadata(self.sensor, self.platform,
